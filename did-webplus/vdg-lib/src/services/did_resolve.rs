use crate::VDGAppState;
use axum::{
    Router,
    extract::{Path, State},
    http::{
        HeaderMap, HeaderValue, StatusCode,
        header::{self, CACHE_CONTROL, ETAG, LAST_MODIFIED},
    },
    routing::{get, post},
};
use did_webplus_core::{DID, DIDDocumentMetadata, DIDResolutionMetadata, DIDResolutionOptions};
use did_webplus_resolver::DIDResolver;
use time::{OffsetDateTime, format_description::well_known};
use tokio::task;

pub fn get_routes(vdg_app_state: VDGAppState) -> Router {
    Router::new()
        .route(
            "/webplus/v1/fetch/{:did}/did-documents.jsonl",
            get(fetch_did_documents_jsonl),
        )
        .route("/webplus/v1/resolve/{:did_query}", get(resolve_did))
        .route("/webplus/v1/update/{:did}", post(update_did))
        .with_state(vdg_app_state)
}

#[tracing::instrument(err(Debug), skip(vdg_app_state))]
async fn fetch_did_documents_jsonl(
    State(vdg_app_state): State<VDGAppState>,
    header_map: HeaderMap,
    Path(did): Path<String>,
) -> Result<(HeaderMap, String), (StatusCode, String)> {
    tracing::debug!(?did, "VDG; fetch_did_documents_jsonl");
    // This should cause the VDG to fetch the latest from the VDR, then serve the did-documents.jsonl file.
    get_did_document_jsonl(
        State(vdg_app_state),
        header_map,
        DID::try_from(did).map_err(|e| (StatusCode::BAD_REQUEST, e.to_string()))?,
    )
    .await
}

// NOTE: This is duplicated in did-webplus-vdr-lib crate.  In order to de-duplicate, there would need to be
// an axum-aware crate common to this and that crate.
async fn get_did_document_jsonl(
    State(vdg_app_state): State<VDGAppState>,
    header_map: HeaderMap,
    did: DID,
) -> Result<(HeaderMap, String), (StatusCode, String)> {
    tracing::debug!(
        ?did,
        "retrieving all DID docs concatenated into a single JSONL file; header_map: {:?}",
        header_map
    );

    // Ensure that the VDG has the latest did-documents.jsonl file from the VDR.
    {
        let did_resolver_full = did_webplus_resolver::DIDResolverFull::new(
            vdg_app_state.did_doc_store.clone(),
            None,
            vdg_app_state.http_scheme_override_o.clone(),
        )
        .map_err(|e| (StatusCode::INTERNAL_SERVER_ERROR, e.to_string()))?;
        did_resolver_full
            .resolve_did_document_string(
                did.as_str(),
                did_webplus_core::DIDResolutionOptions::no_metadata(false),
            )
            .await
            .map_err(|e| (StatusCode::NOT_FOUND, e.to_string()))?;
    }

    let mut response_header_map = HeaderMap::new();
    response_header_map.insert("Content-Type", "application/jsonl".parse().unwrap());

    if let Some(range_header) = header_map.get(header::RANGE) {
        // Parse the "Range" header, if present, and then handle.

        let time_start = time::OffsetDateTime::now_utc();

        tracing::debug!("Range header: {:?}", range_header);
        let range_header_str = range_header.to_str().unwrap();
        if !range_header_str.starts_with("bytes=") {
            return Err((
                StatusCode::BAD_REQUEST,
                "Malformed Range header -- expected it to begin with 'bytes='".to_string(),
            ));
        }
        let range_header_str = range_header_str.strip_prefix("bytes=").unwrap();
        let (range_start_str, range_end_str) = range_header_str.split_once('-').unwrap();
        let range_begin_inclusive_o = if range_start_str.is_empty() {
            None
        } else {
            Some(range_start_str.parse::<u64>().unwrap())
        };
        let range_end_inclusive_o = if range_end_str.is_empty() {
            None
        } else {
            Some(range_end_str.parse::<u64>().unwrap())
        };
        let range_end_exclusive_o = range_end_inclusive_o.map(|x| x + 1);

        use storage_traits::StorageDynT;
        let mut transaction_b = vdg_app_state
            .did_doc_store
            .begin_transaction()
            .await
            .map_err(|e| (StatusCode::INTERNAL_SERVER_ERROR, e.to_string()))?;
        let did_documents_jsonl_range = vdg_app_state
            .did_doc_store
            .get_did_documents_jsonl_range(
                Some(transaction_b.as_mut()),
                &did,
                range_begin_inclusive_o,
                range_end_exclusive_o,
            )
            .await
            .map_err(|e| (StatusCode::INTERNAL_SERVER_ERROR, e.to_string()))?;
        transaction_b
            .commit()
            .await
            .map_err(|e| (StatusCode::INTERNAL_SERVER_ERROR, e.to_string()))?;

        response_header_map.insert(
            header::CONTENT_RANGE,
            format!(
                "bytes {}-{}/{}",
                range_start_str,
                range_end_str,
                did_documents_jsonl_range.len()
            )
            .parse()
            .unwrap(),
        );

        let duration = time::OffsetDateTime::now_utc() - time_start;
        tracing::debug!(
            "retrieved range `{}` of did-documents.jsonl in {:.3}",
            range_header_str,
            duration
        );

        return Ok((response_header_map, did_documents_jsonl_range));
    } else {
        // No Range header present, so serve the whole did-documents.jsonl file.

        let time_start = time::OffsetDateTime::now_utc();

        use storage_traits::StorageDynT;
        let mut transaction_b = vdg_app_state
            .did_doc_store
            .begin_transaction()
            .await
            .map_err(|e| (StatusCode::INTERNAL_SERVER_ERROR, e.to_string()))?;
        let did_documents_jsonl = vdg_app_state
            .did_doc_store
            .get_did_documents_jsonl_range(Some(transaction_b.as_mut()), &did, None, None)
            .await
            .map_err(|e| (StatusCode::INTERNAL_SERVER_ERROR, e.to_string()))?;
        transaction_b
            .commit()
            .await
            .map_err(|e| (StatusCode::INTERNAL_SERVER_ERROR, e.to_string()))?;
        let duration = time::OffsetDateTime::now_utc() - time_start;
        tracing::debug!(
<<<<<<< HEAD
            "retrieved entire did-documents.jsonl file in {:.3}",
=======
            "retrieved entire did-documents.jsonl file ({} bytes) in {:?}",
            did_documents_jsonl.len(),
>>>>>>> 71b70e69
            duration
        );

        return Ok((response_header_map, did_documents_jsonl));
    }
}

#[tracing::instrument(err(Debug), skip(vdg_app_state))]
async fn resolve_did(
    State(vdg_app_state): State<VDGAppState>,
    header_map: HeaderMap,
    // Note that did_query, which is expected to be a DID or a DIDWithQuery, is automatically URL-decoded by axum.
    Path(did_query): Path<String>,
) -> Result<(HeaderMap, String), (StatusCode, String)> {
    resolve_did_impl(&vdg_app_state, Some(header_map), did_query).await
}

// TODO: Implement reading DIDResolutionOptions out of a header
async fn resolve_did_impl(
    vdg_app_state: &VDGAppState,
    header_map_o: Option<HeaderMap>,
    did_query: String,
) -> Result<(HeaderMap, String), (StatusCode, String)> {
    tracing::trace!(?did_query, "VDG DID resolution");

    let did_resolution_options = {
        let mut did_resolution_options = DIDResolutionOptions::default();
        if let Some(header_map) = header_map_o {
            if let Some(accept_header) = header_map.get(header::ACCEPT) {
                did_resolution_options.accept_o = Some(accept_header.to_str().unwrap().to_string());
            }
            if let Some(request_creation_header) = header_map.get("X-DID-Request-Creation-Metadata")
            {
                did_resolution_options.request_creation =
                    request_creation_header.to_str().unwrap().parse().map_err(
                        |e: std::str::ParseBoolError| (StatusCode::BAD_REQUEST, e.to_string()),
                    )?;
            }
            if let Some(request_next_header) = header_map.get("X-DID-Request-Next-Metadata") {
                did_resolution_options.request_next =
                    request_next_header.to_str().unwrap().parse().map_err(
                        |e: std::str::ParseBoolError| (StatusCode::BAD_REQUEST, e.to_string()),
                    )?;
            }
            if let Some(request_latest_header) = header_map.get("X-DID-Request-Latest-Metadata") {
                did_resolution_options.request_latest =
                    request_latest_header.to_str().unwrap().parse().map_err(
                        |e: std::str::ParseBoolError| (StatusCode::BAD_REQUEST, e.to_string()),
                    )?;
            }
            if let Some(request_deactivated_header) =
                header_map.get("X-DID-Request-Deactivated-Metadata")
            {
                did_resolution_options.request_deactivated = request_deactivated_header
                    .to_str()
                    .unwrap()
                    .parse()
                    .map_err(|e: std::str::ParseBoolError| {
                        (StatusCode::BAD_REQUEST, e.to_string())
                    })?;
            }
            if let Some(local_resolution_only_header) =
                header_map.get("X-DID-Local-Resolution-Only")
            {
                did_resolution_options.local_resolution_only = local_resolution_only_header
                    .to_str()
                    .unwrap()
                    .parse()
                    .map_err(|e: std::str::ParseBoolError| {
                        (StatusCode::BAD_REQUEST, e.to_string())
                    })?;
            }
        }
        tracing::debug!(
            ?did_resolution_options,
            "did_resolution_options for VDG resolve request"
        );
        did_resolution_options
    };

    let did_resolver_full = did_webplus_resolver::DIDResolverFull::new(
        vdg_app_state.did_doc_store.clone(),
        None,
        vdg_app_state.http_scheme_override_o.clone(),
    )
    .map_err(|e| (StatusCode::INTERNAL_SERVER_ERROR, e.to_string()))?;

    let (did_doc_record, did_document_metadata, did_resolution_metadata) = did_resolver_full
        .resolve_did_doc_record(&did_query, did_resolution_options)
        .await
        .map_err(|e| match e {
            did_webplus_resolver::Error::DIDResolutionFailure(http_error) => {
                (http_error.status_code, http_error.description.into_owned())
            }
            did_webplus_resolver::Error::DIDResolutionFailure2(did_resolution_metadata) => (
                StatusCode::NOT_FOUND,
                serde_json::to_string(&did_resolution_metadata).unwrap(),
            ),
            did_webplus_resolver::Error::MalformedDIDQuery(description) => {
                (StatusCode::BAD_REQUEST, description.into_owned())
            }
            did_webplus_resolver::Error::FailedConstraint(description) => {
                (StatusCode::UNPROCESSABLE_ENTITY, description.into_owned())
            }
            e => (StatusCode::INTERNAL_SERVER_ERROR, e.to_string()),
        })?;

    Ok((
        headers_for_did_documents_jsonl(
            did_doc_record.self_hash.as_str(),
            did_doc_record.valid_from,
            did_document_metadata,
            did_resolution_metadata,
        ),
        did_doc_record.did_document_jcs,
    ))
}

fn headers_for_did_documents_jsonl(
    hash: &str,
    last_modified: OffsetDateTime,
    did_document_metadata: DIDDocumentMetadata,
    did_resolution_metadata: DIDResolutionMetadata,
) -> HeaderMap {
    // See <https://developer.mozilla.org/en-US/docs/Web/HTTP/Reference/Headers/Cache-Control>
    // - public: Allow storage in a shared cache.
    // - max-age=0 is a workaround for no-cache, because many old (HTTP/1.0) cache implementations
    //   don't support no-cache.
    // - no-cache: Correctness of DID resolution requires revalidation with VDR.
    // - no-transform: Don't transform the response, since did-documents.jsonl must be
    //   served exactly byte-for-byte.
    let cache_control = format!("public, max-age=0, no-cache, no-transform");
    let last_modified_header = last_modified
        .format(&well_known::Rfc2822)
        .unwrap_or("".to_string());

    let mut headers = HeaderMap::new();
    headers.insert(
        CACHE_CONTROL,
        HeaderValue::from_str(&cache_control).unwrap(),
    );
    headers.insert(
        LAST_MODIFIED,
        HeaderValue::from_str(&last_modified_header).unwrap(),
    );
    headers.insert(ETAG, HeaderValue::from_str(hash).unwrap());
    headers.insert(
        "X-DID-Webplus-VDG-Cache-Hit",
        HeaderValue::from_static(if did_resolution_metadata.did_document_resolved_locally {
            "true"
        } else {
            "false"
        }),
    );
    headers.insert(
        "X-DID-Document-Metadata",
        HeaderValue::from_str(&serde_json::to_string(&did_document_metadata).unwrap()).unwrap(),
    );
    headers.insert(
        "X-DID-Resolution-Metadata",
        HeaderValue::from_str(&serde_json::to_string(&did_resolution_metadata).unwrap()).unwrap(),
    );

    tracing::trace!("headers_for_did_document; headers: {:?}", headers);

    headers
}

#[tracing::instrument(err(Debug), skip(vdg_app_state))]
async fn update_did(
    State(vdg_app_state): State<VDGAppState>,
    Path(did_string): Path<String>,
) -> Result<(StatusCode, String), (StatusCode, String)> {
    tracing::trace!("VDG; update_did; did_string: {}", did_string);
    let did = DID::try_from(did_string).map_err(|e| (StatusCode::BAD_REQUEST, e.to_string()))?;
    tracing::trace!("VDG; update_did; did: {}", did);
    // Spawn a new task to handle the update since the vdr shouldn't need to wait
    // for the response as the vdg queries back the vdr for the latest did document
    task::spawn({
        async move {
            if let Err((_, err)) = resolve_did_impl(&vdg_app_state, None, did.to_string()).await {
                tracing::error!(
                    "error updating DID document for DID {} -- error was: {}",
                    did,
                    err
                );
            }
        }
    });

    Ok((StatusCode::OK, "DID document update initiated".to_string()))
}<|MERGE_RESOLUTION|>--- conflicted
+++ resolved
@@ -163,12 +163,8 @@
             .map_err(|e| (StatusCode::INTERNAL_SERVER_ERROR, e.to_string()))?;
         let duration = time::OffsetDateTime::now_utc() - time_start;
         tracing::debug!(
-<<<<<<< HEAD
-            "retrieved entire did-documents.jsonl file in {:.3}",
-=======
-            "retrieved entire did-documents.jsonl file ({} bytes) in {:?}",
+            "retrieved entire did-documents.jsonl file ({} bytes) in {:.3} seconds",
             did_documents_jsonl.len(),
->>>>>>> 71b70e69
             duration
         );
 
