--- conflicted
+++ resolved
@@ -223,50 +223,6 @@
                     ?latest_known_did_doc_record,
                     "latest known DID document local DB result"
                 );
-<<<<<<< HEAD
-
-                let time_start = time::OffsetDateTime::now_utc();
-                // TEMP HACK: Collate it all into memory
-                // TODO: This needs to be bounded in memory, since the version_id comes from external
-                // source and could be arbitrarily large.
-                tracing::trace!(?target_did_document.version_id, ?version_id_start, "HIPPO");
-                // saturating_sub is necessary because version_id_start could be bigger than target_did_document.version_id.
-                let mut did_document_jcs_v = Vec::with_capacity(
-                    (target_did_document
-                        .version_id
-                        .saturating_sub(version_id_start)) as usize,
-                );
-                let mut did_document_v = Vec::with_capacity(
-                    (target_did_document
-                        .version_id
-                        .saturating_sub(version_id_start)) as usize,
-                );
-                let original_prev_did_document_o = prev_did_document_o.clone();
-                if !did_documents_jsonl_update_str.is_empty() {
-                    for did_document_jcs in did_documents_jsonl_update_str.split('\n') {
-                        tracing::trace!(?did_document_jcs, "parsing did_document_jcs");
-                        let did_document = parse_did_document(did_document_jcs)?;
-                        tracing::trace!(?did_document, "parsed did_document");
-                        // HACK: Don't handle the latest DID doc here, because it's being handled below.
-                        if did_document.version_id == target_did_document.version_id {
-                            break;
-                        }
-                        if did_document.version_id + 1 == target_did_document.version_id {
-                            prev_did_document_o = Some(did_document.clone());
-                        }
-                        did_document_jcs_v.push(did_document_jcs);
-                        did_document_v.push(did_document);
-                        did_documents_jsonl_octet_length += did_document_jcs.len() as i64 + 1;
-                    }
-                }
-                let duration = time::OffsetDateTime::now_utc() - time_start;
-                tracing::debug!(
-                "Time taken to assemble predecessor DID documents (fetch_pattern: {:?}, vdg_base_url_o: {:?}): {:.3}",
-                self.fetch_pattern,
-                self.vdg_base_url_o.as_ref().map(|url| url.as_str()),
-                duration
-            );
-=======
                 let latest_known_did_document =
                     parse_did_document(&latest_known_did_doc_record.did_document_jcs)?;
                 if latest_known_did_document.is_deactivated() {
@@ -287,7 +243,6 @@
                 }
             }
         }
->>>>>>> 71b70e69
 
         tracing::trace!(
             "results from attempting to assemble needed data for local resolution:\n    root_did_document_needed: {}\n    root_did_doc_record_o.is_some(): {:?}\n    requested_did_document_needed: {}\n    requested_did_doc_record_o.is_some(): {:?}\n    next_did_document_o_needed: {}\n    next_did_doc_record_oo.is_some(): {:?}\n    latest_did_document_needed: {}\n    latest_did_doc_record_o.is_some(): {:?}",
@@ -325,22 +280,6 @@
                     "local-only DID resolution for {} was not able to complete",
                     did,
                 );
-<<<<<<< HEAD
-
-                self.did_doc_store
-                    .validate_and_add_did_docs(
-                        Some(&mut *transaction),
-                        &did_document_jcs_v,
-                        &did_document_v,
-                        original_prev_did_document_o.as_ref(),
-                    )
-                    .await?;
-                // tracing::debug!(
-                //     "Time taken to store predecessor DID documents (fetch_pattern: {:?}): {:.3}",
-                //     fetch_pattern,
-                //     duration
-                // );
-=======
                 return Err(Error::DIDResolutionFailure2(DIDResolutionMetadata {
                     content_type: "application/did+json".to_string(),
                     error_o: Some(format!(
@@ -351,53 +290,12 @@
                     did_document_resolved_locally,
                     did_document_metadata_resolved_locally,
                 }));
->>>>>>> 71b70e69
             }
             self.fetch_validate_and_store_did_updates_from_vdr(did)
                 .await?;
             fetched_updates_from_vdr = true;
             tracing::trace!(?fetched_updates_from_vdr);
 
-<<<<<<< HEAD
-                let time_start = time::OffsetDateTime::now_utc();
-                use futures::StreamExt;
-                let predecessor_did_document_body_rv =
-                    futures::stream::iter(version_id_start..target_did_document.version_id)
-                        .map(|version_id| {
-                            tracing::trace!(
-                                "fetching predecessor DID document with versionId {}",
-                                version_id
-                            );
-                            async move {
-                                let did_with_query = did.with_query_version_id(version_id);
-                                // Yes, this returns a future!
-                                fetch_did_document_body(
-                                    &did_with_query,
-                                    self.vdg_base_url_o.as_ref(),
-                                    self.http_scheme_override_o.as_ref(),
-                                )
-                                .await
-                            }
-                        })
-                        .buffered(PARALLEL_FETCH_LIMIT)
-                        .collect::<Vec<_>>()
-                        .await;
-                let duration = time::OffsetDateTime::now_utc() - time_start;
-                tracing::debug!(
-                "Time taken to fetch predecessor DID documents (fetch_pattern: {:?}, vdg_base_url_o: {:?}): {:.3}",
-                self.fetch_pattern,
-                self.vdg_base_url_o.as_ref().map(|url| url.as_str()),
-                duration
-            );
-
-                // Process the validation and storage of the predecessor DID documents serially -- this likely can't be fully parallelized.
-                let time_start = time::OffsetDateTime::now_utc();
-                for predecessor_did_document_body_r in predecessor_did_document_body_rv.into_iter()
-                {
-                    let predecessor_did_document_body = predecessor_did_document_body_r?;
-                    let predecessor_did_document =
-                        parse_did_document(&predecessor_did_document_body)?;
-=======
             // Now that updates have been fetched from the VDR, make sure that the needed data is present.
             if root_did_document_needed && root_did_doc_record_o.is_none() {
                 tracing::trace!("attempting to retrieve root DID document after VDR fetch");
@@ -420,7 +318,6 @@
             if requested_did_document_needed && requested_did_doc_record_o.is_none() {
                 tracing::trace!("attempting to retrieve requested DID document after VDR fetch");
                 if query_self_hash_o.is_some() || query_version_id_o.is_some() {
->>>>>>> 71b70e69
                     tracing::trace!(
                         ?query_self_hash_o,
                         ?query_version_id_o,
@@ -484,22 +381,6 @@
                     latest_did_doc_record_o = Some(latest_did_doc_record.clone());
                     next_did_doc_record_oo = Some(None);
                 }
-<<<<<<< HEAD
-                let duration = time::OffsetDateTime::now_utc() - time_start;
-                tracing::debug!(
-                "Time taken to validate and store predecessor DID documents (fetch_pattern: {:?}, vdg_base_url_o: {:?}): {:.3}",
-                self.fetch_pattern,
-                self.vdg_base_url_o.as_ref().map(|url| url.as_str()),
-                duration
-            );
-            }
-            FetchPattern::Serial => {
-                let time_start = time::OffsetDateTime::now_utc();
-                for version_id in version_id_start..target_did_document.version_id {
-                    tracing::trace!(
-                    "fetching, validating, and storing predecessor DID document with versionId {}",
-                    version_id
-=======
             }
             if next_did_document_o_needed && next_did_doc_record_oo.is_none() {
                 assert!(requested_did_doc_record_o.is_some());
@@ -509,38 +390,13 @@
                 tracing::trace!(
                     ?requested_did_document_version_id,
                     ?next_did_document_version_id,
->>>>>>> 71b70e69
                 );
                 let next_did_doc_record_o = self
                     .did_doc_store
                     .get_did_doc_record_with_version_id(None, did, next_did_document_version_id)
                     .await?;
-<<<<<<< HEAD
-                    let predecessor_did_document =
-                        parse_did_document(&predecessor_did_document_body)?;
-                    self.did_doc_store
-                        .validate_and_add_did_doc(
-                            Some(&mut *transaction),
-                            &predecessor_did_document,
-                            prev_did_document_o.as_ref(),
-                            predecessor_did_document_body.as_str(),
-                        )
-                        .await?;
-                    did_documents_jsonl_octet_length +=
-                        predecessor_did_document_body.len() as i64 + 1;
-                    prev_did_document_o = Some(predecessor_did_document);
-                }
-                let duration = time::OffsetDateTime::now_utc() - time_start;
-                tracing::debug!(
-                "Time taken to fetch, validate, and store predecessor DID documents (fetch_pattern: {:?}, vdg_base_url_o: {:?}): {:.3}",
-                self.fetch_pattern,
-                self.vdg_base_url_o.as_ref().map(|url| url.as_str()),
-                duration
-            );
-=======
                 tracing::trace!(?next_did_doc_record_o, "next DID document local DB result");
                 next_did_doc_record_oo = Some(next_did_doc_record_o);
->>>>>>> 71b70e69
             }
             if latest_did_document_needed && latest_did_doc_record_o.is_none() {
                 tracing::trace!("attempting to retrieve latest DID document after VDR fetch");
