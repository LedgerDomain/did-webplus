use did_webplus_core::{DIDStr, HTTPSchemeOverride};
use reqwest::StatusCode;
use std::borrow::Cow;

lazy_static::lazy_static! {
    /// Building a reqwest::Client is *incredibly* slow, so we use a global instance and then clone
    /// it per use, as the documentation indicates.
    pub static ref REQWEST_CLIENT: reqwest::Client = reqwest::Client::new();
}

#[derive(Debug)]
pub struct HTTPError {
    pub status_code: reqwest::StatusCode,
    pub description: Cow<'static, str>,
}

impl std::fmt::Display for HTTPError {
    fn fmt(&self, f: &mut std::fmt::Formatter<'_>) -> std::fmt::Result {
        write!(f, "{:?}", self)
    }
}

pub type HTTPResult<T> = std::result::Result<T, HTTPError>;

/// This is used to fetch updates to the DID document JSONL file.  Notably, it will accept
/// HTTP 206 and conditionally accept 416 if the Content-Range header indicates that the
/// content size is the same as the known length of the did-documents.jsonl file.
async fn http_get_range_bytes(
    did: &DIDStr,
    url: &str,
    known_did_documents_jsonl_octet_length: u64,
) -> HTTPResult<String> {
    let header_map = {
        let mut header_map = reqwest::header::HeaderMap::new();
        header_map.insert(
            "Range",
            reqwest::header::HeaderValue::from_str(&format!(
                "bytes={}-",
                known_did_documents_jsonl_octet_length
            ))
            .unwrap(),
        );
        header_map
    };
    // This is ridiculous.
    let response = REQWEST_CLIENT
        .clone()
        .get(url)
        .headers(header_map)
        .send()
        .await
        .map_err(|err| HTTPError {
            status_code: err.status().unwrap_or(StatusCode::INTERNAL_SERVER_ERROR),
            description: format!("HTTP GET response was error: {}", err).into(),
        })?;
    if response.status().is_success() {
        return Ok(response.text().await.map_err(|err| HTTPError {
            status_code: err.status().unwrap_or(StatusCode::INTERNAL_SERVER_ERROR),
            description: format!("HTTP GET response body read error: {}", err).into(),
        })?);
    }

    if response.status() == StatusCode::RANGE_NOT_SATISFIABLE {
        tracing::trace!(
            "HTTP GET response status is RANGE_NOT_SATISFIABLE -- checking for Content-Range header"
        );
        if let Some(content_range) = response.headers().get("Content-Range") {
            tracing::trace!(
                "HTTP GET response Content-Range header: {:?}",
                content_range
            );
            let content_range_str = content_range.to_str().unwrap();
            if !content_range_str.starts_with("bytes */") {
                return Err(HTTPError {
                    status_code: response.status(),
                    description: format!(
                        "HTTP GET response Content-Range header is not valid: {}",
                        content_range_str
                    )
                    .into(),
                });
            }
            use std::str::FromStr;
            let content_size = u64::from_str(content_range_str.strip_prefix("bytes */").unwrap())
                .or_else(|e| {
                Err(HTTPError {
                    status_code: response.status(),
                    description: format!(
                        "Failed to parse Content-Range header {:?}; error: {}",
                        content_range_str, e
                    )
                    .into(),
                })
            })?;
            debug_assert!(response.headers().get("Content-Length").is_some());
            debug_assert!(matches!(
                response.headers().get("Content-Length").unwrap().to_str(),
                Ok("0")
            ));
            if content_size == known_did_documents_jsonl_octet_length {
                // 0 bytes were returned and the returned content-length matches the known length,
                // so the DID document is up to date.
                return Ok(String::new());
            } else {
                return Err(HTTPError {
                    status_code: response.status(),
                    description: format!(
                        "HTTP GET response Content-Range indicated a size {} that does not match the known length {} of did-documents.jsonl for {}",
                        content_size,
                        known_did_documents_jsonl_octet_length,
                        did,
                    ).into(),
                });
            }
        }
    }
    Err(HTTPError {
        status_code: response.status(),
        description: "HTTP GET response body read error (generic)".into(),
    })
}

pub async fn fetch_did_documents_jsonl_update(
    did: &DIDStr,
    vdg_base_url_o: Option<&url::Url>,
    http_scheme_override_o: Option<&did_webplus_core::HTTPSchemeOverride>,
    known_did_documents_jsonl_octet_length: u64,
) -> HTTPResult<String> {
<<<<<<< HEAD
    let time_start = time::OffsetDateTime::now_utc();
    let header_map = {
        let mut header_map = reqwest::header::HeaderMap::new();
        header_map.insert(
            "Range",
            reqwest::header::HeaderValue::from_str(&format!(
                "bytes={}-",
                known_did_documents_jsonl_octet_length
            ))
            .unwrap(),
        );
        header_map
    };
=======
    tracing::trace!(
        ?did,
        ?vdg_base_url_o,
        ?http_scheme_override_o,
        ?known_did_documents_jsonl_octet_length,
        "fetch_did_documents_jsonl_update"
    );

    let time_start = std::time::SystemTime::now();
>>>>>>> 71b70e69
    let did_documents_jsonl_url = if let Some(vdg_base_url) = vdg_base_url_o {
        // Apply the http_scheme_override_o to the vdg_base_url.
        let http_scheme = HTTPSchemeOverride::determine_http_scheme_for_host_from(
            http_scheme_override_o,
            vdg_base_url.host_str().unwrap(),
        )
        .unwrap();
        let mut vdg_base_url = vdg_base_url.clone();
        vdg_base_url.set_scheme(http_scheme).unwrap();

        let mut did_documents_jsonl_url = vdg_base_url.clone();
        did_documents_jsonl_url
            .path_segments_mut()
            .unwrap()
            .push("webplus");
        did_documents_jsonl_url
            .path_segments_mut()
            .unwrap()
            .push("v1");
        did_documents_jsonl_url
            .path_segments_mut()
            .unwrap()
            .push("fetch");
        did_documents_jsonl_url
            .path_segments_mut()
            .unwrap()
            .push(did.as_str());
        did_documents_jsonl_url
            .path_segments_mut()
            .unwrap()
            .push("did-documents.jsonl");
        did_documents_jsonl_url.to_string()
    } else {
        did.resolution_url_for_did_documents_jsonl(http_scheme_override_o)
    };
<<<<<<< HEAD
    let did_documents_jsonl_update_r =
        http_get(did_documents_jsonl_url.as_str(), Some(header_map)).await;
    let duration = time::OffsetDateTime::now_utc() - time_start;
=======
    let did_documents_jsonl_update_r = http_get_range_bytes(
        did,
        did_documents_jsonl_url.as_str(),
        known_did_documents_jsonl_octet_length,
    )
    .await;
    let duration = std::time::SystemTime::now()
        .duration_since(time_start)
        .expect("pass");
>>>>>>> 71b70e69
    if let Ok(did_documents_jsonl_update) = &did_documents_jsonl_update_r {
        tracing::info!(
            "Time taken to do a range-based GET of {} bytes of did-documents.jsonl starting at byte {}: {:.3}",
            did_documents_jsonl_update.len(),
            known_did_documents_jsonl_octet_length,
            duration
        );
    }
    did_documents_jsonl_update_r
}<|MERGE_RESOLUTION|>--- conflicted
+++ resolved
@@ -126,21 +126,6 @@
     http_scheme_override_o: Option<&did_webplus_core::HTTPSchemeOverride>,
     known_did_documents_jsonl_octet_length: u64,
 ) -> HTTPResult<String> {
-<<<<<<< HEAD
-    let time_start = time::OffsetDateTime::now_utc();
-    let header_map = {
-        let mut header_map = reqwest::header::HeaderMap::new();
-        header_map.insert(
-            "Range",
-            reqwest::header::HeaderValue::from_str(&format!(
-                "bytes={}-",
-                known_did_documents_jsonl_octet_length
-            ))
-            .unwrap(),
-        );
-        header_map
-    };
-=======
     tracing::trace!(
         ?did,
         ?vdg_base_url_o,
@@ -150,7 +135,6 @@
     );
 
     let time_start = std::time::SystemTime::now();
->>>>>>> 71b70e69
     let did_documents_jsonl_url = if let Some(vdg_base_url) = vdg_base_url_o {
         // Apply the http_scheme_override_o to the vdg_base_url.
         let http_scheme = HTTPSchemeOverride::determine_http_scheme_for_host_from(
@@ -186,11 +170,6 @@
     } else {
         did.resolution_url_for_did_documents_jsonl(http_scheme_override_o)
     };
-<<<<<<< HEAD
-    let did_documents_jsonl_update_r =
-        http_get(did_documents_jsonl_url.as_str(), Some(header_map)).await;
-    let duration = time::OffsetDateTime::now_utc() - time_start;
-=======
     let did_documents_jsonl_update_r = http_get_range_bytes(
         did,
         did_documents_jsonl_url.as_str(),
@@ -200,13 +179,12 @@
     let duration = std::time::SystemTime::now()
         .duration_since(time_start)
         .expect("pass");
->>>>>>> 71b70e69
     if let Ok(did_documents_jsonl_update) = &did_documents_jsonl_update_r {
         tracing::info!(
             "Time taken to do a range-based GET of {} bytes of did-documents.jsonl starting at byte {}: {:.3}",
             did_documents_jsonl_update.len(),
             known_did_documents_jsonl_octet_length,
-            duration
+            duration.as_secs_f64(),
         );
     }
     did_documents_jsonl_update_r
