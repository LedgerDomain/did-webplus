use std::{collections::HashMap, sync::Arc};

/// This will run once at load time (i.e. presumably before main function is called).
#[ctor::ctor]
fn overall_init() {
    test_util::ctor_overall_init();
}

// TODO: Maybe this stuff belongs in test-util
#[derive(Clone, Debug)]
struct ServicesConfig {
    vdg_listen_port_o: Option<u16>,
    vdg_database_url_o: Option<String>,
    vdg_gets_updates_from_vdr_o: Option<bool>,
    vdr_listen_port: u16,
    vdr_database_url: String,
}

impl ServicesConfig {
    fn with_vdg_and_vdr(
        vdg_listen_port: u16,
        vdg_database_url: String,
        vdg_gets_updates_from_vdr: bool,
        vdr_listen_port: u16,
        vdr_database_url: String,
    ) -> Self {
        Self {
            vdg_listen_port_o: Some(vdg_listen_port),
            vdg_database_url_o: Some(vdg_database_url),
            vdg_gets_updates_from_vdr_o: Some(vdg_gets_updates_from_vdr),
            vdr_listen_port,
            vdr_database_url,
        }
    }
    fn with_vdr(vdr_listen_port: u16, vdr_database_url: String) -> Self {
        Self {
            vdg_listen_port_o: None,
            vdg_database_url_o: None,
            vdg_gets_updates_from_vdr_o: None,
            vdr_listen_port,
            vdr_database_url,
        }
    }
}

// TODO: Maybe this stuff belongs in test-util
struct Services {
    #[allow(dead_code)]
    services_config: ServicesConfig,
    vdg_handle_o: Option<tokio::task::JoinHandle<()>>,
    vdg_host_o: Option<String>,
    vdr_handle: tokio::task::JoinHandle<()>,
    vdr_url: url::Url,
}

impl Services {
    async fn spin_up(services_config: ServicesConfig) -> Self {
        assert_eq!(
            services_config.vdg_listen_port_o.is_some(),
            services_config.vdg_database_url_o.is_some()
        );
        assert_eq!(
            services_config.vdg_listen_port_o.is_some(),
            services_config.vdg_gets_updates_from_vdr_o.is_some()
        );
        let spin_up_vdg = services_config.vdg_listen_port_o.is_some();

        // Delete any existing database files so that we're starting from a consistent, blank start every time.
        // The postgres equivalent of this would be to "drop schema public cascade;" and "create schema public;"
        // TODO: postgres drop schema

        let (vdg_handle_o, vdg_host_o, vdg_base_url_o, vdg_gets_updates_from_vdr_o) = if spin_up_vdg
        {
            let vdg_listen_port = services_config.vdg_listen_port_o.unwrap();
            let vdg_database_url = services_config.vdg_database_url_o.clone().unwrap();
            let vdg_gets_updates_from_vdr = services_config.vdg_gets_updates_from_vdr_o.unwrap();

            let vdg_config = did_webplus_vdg_lib::VDGConfig {
                listen_port: vdg_listen_port,
                database_url: vdg_database_url,
                database_max_connections: 10,
                http_scheme_override: Default::default(),
            };
            let vdg_handle = did_webplus_vdg_lib::spawn_vdg(vdg_config.clone())
                .await
                .expect("pass");
            let vdg_host = format!("localhost:{}", vdg_config.listen_port);
            let vdg_base_url = url::Url::parse(&format!("http://{}", vdg_host)).expect("pass");

            (
                Some(vdg_handle),
                Some(vdg_host),
                Some(vdg_base_url),
                Some(vdg_gets_updates_from_vdr),
            )
        } else {
            (None, None, None, None)
        };

        assert_eq!(
            vdg_base_url_o.is_some(),
            vdg_gets_updates_from_vdr_o.is_some()
        );
        let vdg_base_url_v = if let (Some(vdg_base_url), Some(vdg_gets_updates_from_vdr)) =
            (vdg_base_url_o.as_ref(), vdg_gets_updates_from_vdr_o)
        {
            if vdg_gets_updates_from_vdr {
                vec![vdg_base_url.clone()]
            } else {
                Vec::new()
            }
        } else {
            Vec::new()
        };
        let vdr_config = did_webplus_vdr_lib::VDRConfig {
            did_hostname: "localhost".to_string(),
            did_port_o: Some(services_config.vdr_listen_port),
            listen_port: services_config.vdr_listen_port,
            database_url: services_config.vdr_database_url.clone(),
            database_max_connections: 10,
            vdg_base_url_v,
            http_scheme_override: Default::default(),
        };
        let vdr_handle = did_webplus_vdr_lib::spawn_vdr(vdr_config.clone())
            .await
            .expect("pass");
        let vdr_url =
            url::Url::parse(&format!("http://localhost:{}", vdr_config.listen_port)).expect("pass");

        if spin_up_vdg {
            let vdg_base_url = vdg_base_url_o.unwrap();
            test_util::wait_until_service_is_up(
                "VDG",
                vdg_base_url.join("health").expect("pass").as_str(),
            )
            .await;
            tracing::info!("VDG is up");
        }
        test_util::wait_until_service_is_up("VDR", vdr_url.join("health").expect("pass").as_str())
            .await;
        tracing::info!("VDR is up");

        Services {
            services_config,
            vdg_handle_o,
            vdg_host_o,
            vdr_handle,
            vdr_url,
        }
    }
    fn vdg_host(&self) -> &str {
        self.vdg_host_o
            .as_deref()
            .expect("no VDG was spun up in this configuration")
    }
    fn abort(self) {
        tracing::info!("Shutting down VDR");
        self.vdr_handle.abort();
        if let Some(vdg_handle) = self.vdg_handle_o {
            tracing::info!("Shutting down VDG");
            vdg_handle.abort();
        }
    }
    // TODO: Shutdown and retrieve and surface errors?
}

async fn create_in_memory_software_wallet() -> (
    Arc<did_webplus_wallet_storage_sqlite::WalletStorageSQLite>,
    did_webplus_software_wallet::SoftwareWallet,
) {
    let sqlite_pool = sqlx::SqlitePool::connect("sqlite://:memory:")
        .await
        .expect("pass");
    let wallet_storage_a = Arc::new(
        did_webplus_wallet_storage_sqlite::WalletStorageSQLite::open_and_run_migrations(
            sqlite_pool,
        )
        .await
        .expect("pass"),
    );
    use storage_traits::StorageDynT;
    let mut transaction_b = wallet_storage_a.begin_transaction().await.expect("pass");
    let software_wallet = did_webplus_software_wallet::SoftwareWallet::create(
        transaction_b.as_mut(),
        wallet_storage_a.clone(),
        Some("Test wallet for test_did_resolver".to_string()),
        None,
    )
    .await
    .expect("pass");
    transaction_b.commit().await.expect("pass");

    (wallet_storage_a, software_wallet)
}

/// Integration and performance test for DIDResolverFull operating against a VDR and a VDG.
#[tokio::test(flavor = "multi_thread")]
async fn test_did_resolver() {
    let services_config = ServicesConfig::with_vdg_and_vdr(
        50001,
        "postgres:///test_did_resolver_vdg".to_string(),
        true,
        50000,
        "postgres:///test_did_resolver_vdr".to_string(),
    );
    let services = Services::spin_up(services_config).await;

    //
    // Now that the VDR is up, create a DID and verify that it can be resolved.
    //

    // Create an in-memory SoftwareWallet.
    let (wallet_storage_a, software_wallet) = create_in_memory_software_wallet().await;

    // Create a DID.
    use did_webplus_wallet::Wallet;
    let mut controlled_did = software_wallet
        .create_did(services.vdr_url.as_str(), None)
        .await
        .expect("pass");
    let did = controlled_did.did().to_owned();
    tracing::info!("Created DID: {} (fully qualified: {})", did, controlled_did);

    // Create DIDResolverFull for having a VDG host and not.
    let did_resolver_full_m = {
        let mut did_resolver_full_m = HashMap::with_capacity(2);
        for vdg_host_o in [None, Some(services.vdg_host().to_string())] {
            let sqlite_pool = sqlx::SqlitePool::connect("sqlite://:memory:")
                .await
                .expect("pass");
            let did_doc_storage =
                did_webplus_doc_storage_sqlite::DIDDocStorageSQLite::open_and_run_migrations(
                    sqlite_pool,
                )
                .await
                .expect("pass");
            let did_doc_store = did_webplus_doc_store::DIDDocStore::new(Arc::new(did_doc_storage));
            let did_resolver_full = did_webplus_resolver::DIDResolverFull::new(
                did_doc_store,
                vdg_host_o.as_deref(),
                None,
            )
            .unwrap();
            did_resolver_full_m.insert(vdg_host_o, did_resolver_full);
        }
        did_resolver_full_m
    };

    // Now update it many times.
    let big_update_count = std::env::var("UPDATE_COUNT")
        .unwrap_or("10".to_string())
        .parse::<usize>()
        .unwrap();

    for update_count in [big_update_count, 1, 0] {
        tracing::info!("Updating DID {} times", update_count);
        // Start a timer just to see how long it takes to create the DID and update it many times.
        let time_start = time::OffsetDateTime::now_utc();
        for _ in 0..update_count {
            controlled_did = software_wallet.update_did(&did, None).await.expect("pass");
        }
        // Stop the timer.
        let duration = time::OffsetDateTime::now_utc() - time_start;
        tracing::info!(
            "-- Time taken to update DID {} times: {:.3} -------------------------",
            update_count,
            duration
        );

        // Retrieve the latest DID doc from the wallet's doc store.  This will be a sanity check for the performance test.
        let expected_latest_did_document_jcs = {
            use did_webplus_wallet_store::WalletStorage;
            let did_doc_record = wallet_storage_a
                .as_did_doc_storage()
                .get_latest_known_did_doc_record(None, controlled_did.did())
                .await
                .expect("pass")
                .expect("pass");
            did_doc_record.did_document_jcs
        };

        let mut timing_result_v = Vec::with_capacity(4);
        for vdg_host_o in [None, Some(services.vdg_host().to_string())] {
            let did_resolver_full = did_resolver_full_m.get(&vdg_host_o).expect("pass");
            tracing::trace!(
                "resolving DID using DIDResolverFull with vdg_host_o: {:?}",
                vdg_host_o
            );

<<<<<<< HEAD
                // Start the timer
                let time_start = time::OffsetDateTime::now_utc();
=======
            // Start the timer
            let time_start = std::time::SystemTime::now();
>>>>>>> 71b70e69

            // Resolve the DID.
            use did_webplus_resolver::DIDResolver;
            let (did_document_body, _did_document_metadata, _did_resolution_metadata) =
                did_resolver_full
                    .resolve_did_document_string(
                        &did,
                        did_webplus_core::DIDResolutionOptions::no_metadata(false),
                    )
                    .await
                    .expect("pass");

<<<<<<< HEAD
                // Stop the timer.
                let duration = time::OffsetDateTime::now_utc() - time_start;
                tracing::debug!("Time taken: {:.3}", duration);
                timing_result_v.push((
                    format!(
                        "DIDResolverFull {{ fetch_pattern: {:?}, vdg_host_o: {:?} }}",
                        fetch_pattern, vdg_host_o
                    ),
                    duration,
                ));

                // Verify that the DID document body is the expected value.
                assert_eq!(did_document_body, expected_latest_did_document_jcs);
            }
=======
            // Stop the timer.
            let duration = std::time::SystemTime::now()
                .duration_since(time_start)
                .expect("pass");
            tracing::debug!("Time taken: {:?}", duration);
            timing_result_v.push((
                format!("DIDResolverFull {{ vdg_host_o: {:?} }}", vdg_host_o),
                duration,
            ));

            // Verify that the DID document body is the expected value.
            assert_eq!(did_document_body, expected_latest_did_document_jcs);
>>>>>>> 71b70e69
        }

        // Now to test DIDResolverThin:
        {
            let did_resolver_thin =
                did_webplus_resolver::DIDResolverThin::new(services.vdg_host(), None)
                    .expect("pass");

            // Start the timer
            let time_start = time::OffsetDateTime::now_utc();

            // Resolve the DID.
            use did_webplus_resolver::DIDResolver;
            let (did_document_body, _did_document_metadata, _did_resolution_metadata) =
                did_resolver_thin
                    .resolve_did_document_string(
                        &did,
                        did_webplus_core::DIDResolutionOptions::no_metadata(false),
                    )
                    .await
                    .expect("pass");

            // Stop the timer.
            let duration = time::OffsetDateTime::now_utc() - time_start;
            tracing::debug!("Time taken: {:.3}", duration);
            timing_result_v.push(("DIDResolverThin".to_string(), duration));

            // Verify that the DID document body is the expected value.
            assert_eq!(did_document_body, expected_latest_did_document_jcs);
        }

        // Print the timing results.
        for (resolver_name, duration) in timing_result_v {
            tracing::info!("{}: Time taken: {:.3}", resolver_name, duration);
        }
    }

    //
    // Tests are done, so shut down.
    //

    services.abort();
}

async fn create_did_resolver_full(
    vdg_host_o: Option<&str>,
) -> did_webplus_resolver::DIDResolverFull {
    let sqlite_pool = sqlx::SqlitePool::connect("sqlite://:memory:")
        .await
        .expect("pass");
    let did_doc_storage =
        did_webplus_doc_storage_sqlite::DIDDocStorageSQLite::open_and_run_migrations(sqlite_pool)
            .await
            .expect("pass");
    let did_doc_store = did_webplus_doc_store::DIDDocStore::new(Arc::new(did_doc_storage));
    did_webplus_resolver::DIDResolverFull::new(did_doc_store, vdg_host_o, None).expect("pass")
}

async fn create_did_resolver_thin(vdg_host: &str) -> did_webplus_resolver::DIDResolverThin {
    did_webplus_resolver::DIDResolverThin::new(vdg_host, None).expect("pass")
}

async fn test_did_resolver_impl(
    services: &Services,
    did_resolver: &dyn did_webplus_resolver::DIDResolver,
) {
    // Create an in-memory SoftwareWallet.
    let (_wallet_storage_a, software_wallet) = create_in_memory_software_wallet().await;

    // Create a DID.
    use did_webplus_wallet::Wallet;
    let controlled_did_0 = software_wallet
        .create_did(services.vdr_url.as_str(), None)
        .await
        .expect("pass");
    let did = controlled_did_0.did().to_owned();
    tracing::info!(
        "Created DID: {} (fully qualified: {})",
        did,
        controlled_did_0
    );

    {
        tracing::debug!("1; Resolving DID --------------------------");
        let (did_document_jcs, did_document_metadata, did_resolution_metadata) = did_resolver
            .resolve_did_document_string(
                did.as_str(),
                did_webplus_core::DIDResolutionOptions::all_metadata(false),
            )
            .await
            .expect("pass");
        tracing::debug!("did_document_jcs: {}", did_document_jcs);
        tracing::debug!(
            "did_document_metadata as json:\n{}",
            serde_json::to_string_pretty(&did_document_metadata).expect("pass")
        );
        tracing::debug!(
            "did_resolution_metadata as json:\n{}",
            serde_json::to_string_pretty(&did_resolution_metadata).expect("pass")
        );
        assert!(did_document_metadata.creation_metadata_o.is_some());
        assert!(did_document_metadata.next_update_metadata_o.is_none());
        assert!(did_document_metadata.latest_update_metadata_o.is_some());
        assert_eq!(did_document_metadata.deactivated_o, Some(false));
        assert_eq!(did_resolution_metadata.fetched_updates_from_vdr, true);
        assert_eq!(did_resolution_metadata.did_document_resolved_locally, false);
        assert_eq!(
            did_resolution_metadata.did_document_metadata_resolved_locally,
            false
        );
    }

    {
        tracing::debug!("2; Resolving DID again --------------------------");
        let (did_document_jcs, did_document_metadata, did_resolution_metadata) = did_resolver
            .resolve_did_document_string(
                did.as_str(),
                did_webplus_core::DIDResolutionOptions::all_metadata(false),
            )
            .await
            .expect("pass");
        tracing::debug!("did_document_jcs: {}", did_document_jcs);
        tracing::debug!(
            "did_document_metadata as json:\n{}",
            serde_json::to_string_pretty(&did_document_metadata).expect("pass")
        );
        tracing::debug!(
            "did_resolution_metadata as json:\n{}",
            serde_json::to_string_pretty(&did_resolution_metadata).expect("pass")
        );
        assert!(did_document_metadata.creation_metadata_o.is_some());
        assert!(did_document_metadata.next_update_metadata_o.is_none());
        assert!(did_document_metadata.latest_update_metadata_o.is_some());
        assert_eq!(did_document_metadata.deactivated_o, Some(false));
        assert_eq!(did_resolution_metadata.fetched_updates_from_vdr, true);
        assert_eq!(did_resolution_metadata.did_document_resolved_locally, false);
        assert_eq!(
            did_resolution_metadata.did_document_metadata_resolved_locally,
            false
        );
    }

    {
        tracing::debug!("3a; Resolving DID with selfHash query param --------------------------");
        let did_query = format!("{}?selfHash={}", did, controlled_did_0.query_self_hash());
        tracing::debug!("did_query: {}", did_query);
        let (did_document_jcs, did_document_metadata, did_resolution_metadata) = did_resolver
            .resolve_did_document_string(
                did_query.as_str(),
                did_webplus_core::DIDResolutionOptions::all_metadata(false),
            )
            .await
            .expect("pass");
        tracing::debug!("did_document_jcs: {}", did_document_jcs);
        tracing::debug!(
            "did_document_metadata as json:\n{}",
            serde_json::to_string_pretty(&did_document_metadata).expect("pass")
        );
        tracing::debug!(
            "did_resolution_metadata as json:\n{}",
            serde_json::to_string_pretty(&did_resolution_metadata).expect("pass")
        );
        assert!(did_document_metadata.creation_metadata_o.is_some());
        assert!(did_document_metadata.next_update_metadata_o.is_none());
        assert!(did_document_metadata.latest_update_metadata_o.is_some());
        assert_eq!(did_document_metadata.deactivated_o, Some(false));
        assert_eq!(did_resolution_metadata.fetched_updates_from_vdr, true);
        assert_eq!(did_resolution_metadata.did_document_resolved_locally, true);
        assert_eq!(
            did_resolution_metadata.did_document_metadata_resolved_locally,
            false
        );
    }

    {
        tracing::debug!("3b; Resolving DID with versionId query param --------------------------");
        let did_query = format!("{}?versionId={}", did, controlled_did_0.query_version_id());
        tracing::debug!("did_query: {}", did_query);
        let (did_document_jcs, did_document_metadata, did_resolution_metadata) = did_resolver
            .resolve_did_document_string(
                did_query.as_str(),
                did_webplus_core::DIDResolutionOptions::all_metadata(false),
            )
            .await
            .expect("pass");
        tracing::debug!("did_document_jcs: {}", did_document_jcs);
        tracing::debug!(
            "did_document_metadata as json:\n{}",
            serde_json::to_string_pretty(&did_document_metadata).expect("pass")
        );
        tracing::debug!(
            "did_resolution_metadata as json:\n{}",
            serde_json::to_string_pretty(&did_resolution_metadata).expect("pass")
        );
        assert!(did_document_metadata.creation_metadata_o.is_some());
        assert!(did_document_metadata.next_update_metadata_o.is_none());
        assert!(did_document_metadata.latest_update_metadata_o.is_some());
        assert_eq!(did_document_metadata.deactivated_o, Some(false));
        assert_eq!(did_resolution_metadata.fetched_updates_from_vdr, true);
        assert_eq!(did_resolution_metadata.did_document_resolved_locally, true);
        assert_eq!(
            did_resolution_metadata.did_document_metadata_resolved_locally,
            false
        );
    }

    {
        tracing::debug!(
            "4; Resolving DID with query params and maximal metadata request that still allows local resolution --------------------------"
        );
        let did_query = format!("{}?selfHash={}", did, controlled_did_0.query_self_hash());
        tracing::debug!("did_query: {}", did_query);
        let (did_document_jcs, did_document_metadata, did_resolution_metadata) = did_resolver
            .resolve_did_document_string(
                did_query.as_str(),
                did_webplus_core::DIDResolutionOptions {
                    request_creation: true,
                    request_next: false,
                    request_latest: false,
                    request_deactivated: false,
                    local_resolution_only: true,
                    ..Default::default()
                },
            )
            .await
            .expect("pass");
        tracing::debug!("did_document_jcs: {}", did_document_jcs);
        tracing::debug!(
            "did_document_metadata as json:\n{}",
            serde_json::to_string_pretty(&did_document_metadata).expect("pass")
        );
        tracing::debug!(
            "did_resolution_metadata as json:\n{}",
            serde_json::to_string_pretty(&did_resolution_metadata).expect("pass")
        );
        assert!(did_document_metadata.creation_metadata_o.is_some());
        assert!(did_document_metadata.next_update_metadata_o.is_none());
        assert!(did_document_metadata.latest_update_metadata_o.is_none());
        assert_eq!(did_document_metadata.deactivated_o, None);
        assert_eq!(did_resolution_metadata.fetched_updates_from_vdr, false);
        assert_eq!(did_resolution_metadata.did_document_resolved_locally, true);
        assert_eq!(
            did_resolution_metadata.did_document_metadata_resolved_locally,
            true
        );
    }

    {
        tracing::debug!(
            "5a; Resolving DID with query params and local-only metadata request that produces an error --------------------------"
        );
        let did_query = format!("{}?selfHash={}", did, controlled_did_0.query_self_hash());
        tracing::debug!("did_query: {}", did_query);
        let err = did_resolver
            .resolve_did_document_string(
                did_query.as_str(),
                did_webplus_core::DIDResolutionOptions {
                    request_creation: true,
                    request_next: true,
                    request_latest: false,
                    request_deactivated: false,
                    local_resolution_only: true,
                    ..Default::default()
                },
            )
            .await
            .expect_err("pass");
        tracing::debug!("error: {:?}", err);
    }

    {
        tracing::debug!(
            "5b; Resolving DID with query params and local-only metadata request that produces an error --------------------------"
        );
        let did_query = format!("{}?selfHash={}", did, controlled_did_0.query_self_hash());
        tracing::debug!("did_query: {}", did_query);
        let err = did_resolver
            .resolve_did_document_string(
                did_query.as_str(),
                did_webplus_core::DIDResolutionOptions {
                    request_creation: true,
                    request_next: false,
                    request_latest: true,
                    request_deactivated: false,
                    local_resolution_only: true,
                    ..Default::default()
                },
            )
            .await
            .expect_err("pass");
        tracing::debug!("error: {:?}", err);
    }

    {
        tracing::debug!(
            "5c; Resolving DID with query params and local-only metadata request that produces an error --------------------------"
        );
        let did_query = format!("{}?selfHash={}", did, controlled_did_0.query_self_hash());
        tracing::debug!("did_query: {}", did_query);
        let err = did_resolver
            .resolve_did_document_string(
                did_query.as_str(),
                did_webplus_core::DIDResolutionOptions {
                    request_creation: true,
                    request_next: false,
                    request_latest: false,
                    request_deactivated: true,
                    local_resolution_only: true,
                    ..Default::default()
                },
            )
            .await
            .expect_err("pass");
        tracing::debug!("error: {:?}", err);
    }

    // Update the DID so that resolution produces different results.
    let controlled_did_1 = software_wallet.update_did(&did, None).await.expect("pass");
    tracing::info!(
        "Updated DID: {} (fully qualified: {})",
        did,
        controlled_did_1
    );

    // Execute all the locally-resolvable test cases again.

    {
        tracing::debug!(
            "6; Resolving DID with selfHash query param and maximal local-only metadata request --------------------------"
        );
        let did_query = format!("{}?selfHash={}", did, controlled_did_0.query_self_hash());
        tracing::debug!("did_query: {}", did_query);
        let (did_document_jcs, did_document_metadata, did_resolution_metadata) = did_resolver
            .resolve_did_document_string(
                did_query.as_str(),
                did_webplus_core::DIDResolutionOptions {
                    request_creation: true,
                    request_next: false,
                    request_latest: false,
                    request_deactivated: false,
                    local_resolution_only: true,
                    ..Default::default()
                },
            )
            .await
            .expect("pass");
        tracing::debug!("did_document_jcs: {}", did_document_jcs);
        tracing::debug!(
            "did_document_metadata as json:\n{}",
            serde_json::to_string_pretty(&did_document_metadata).expect("pass")
        );
        tracing::debug!(
            "did_resolution_metadata as json:\n{}",
            serde_json::to_string_pretty(&did_resolution_metadata).expect("pass")
        );
        assert!(did_document_metadata.creation_metadata_o.is_some());
        assert!(did_document_metadata.next_update_metadata_o.is_none());
        assert!(did_document_metadata.latest_update_metadata_o.is_none());
        assert_eq!(did_document_metadata.deactivated_o, None);
        assert_eq!(did_resolution_metadata.fetched_updates_from_vdr, false);
        assert_eq!(did_resolution_metadata.did_document_resolved_locally, true);
        assert_eq!(
            did_resolution_metadata.did_document_metadata_resolved_locally,
            true
        );
    }

    {
        tracing::debug!(
            "7a; Resolving DID with versionId query param and metadata request that can't be fulfilled locally --------------------------"
        );
        let did_query = format!("{}?versionId={}", did, controlled_did_0.query_version_id());
        tracing::debug!("did_query: {}", did_query);
        let err = did_resolver
            .resolve_did_document_string(
                did_query.as_str(),
                did_webplus_core::DIDResolutionOptions {
                    request_creation: true,
                    request_next: true,
                    request_latest: false,
                    request_deactivated: false,
                    local_resolution_only: true,
                    ..Default::default()
                },
            )
            .await
            .expect_err("pass");
        tracing::debug!("error: {:?}", err);
    }

    {
        tracing::debug!(
            "7b; Resolving DID with versionId query param and metadata request that can't be fulfilled locally --------------------------"
        );
        let did_query = format!("{}?versionId={}", did, controlled_did_0.query_version_id());
        tracing::debug!("did_query: {}", did_query);
        let err = did_resolver
            .resolve_did_document_string(
                did_query.as_str(),
                did_webplus_core::DIDResolutionOptions {
                    request_creation: true,
                    request_next: false,
                    request_latest: true,
                    request_deactivated: false,
                    local_resolution_only: true,
                    ..Default::default()
                },
            )
            .await
            .expect_err("pass");
        tracing::debug!("error: {:?}", err);
    }

    {
        tracing::debug!(
            "7c; Resolving DID with versionId query param and metadata request that can't be fulfilled locally --------------------------"
        );
        let did_query = format!("{}?versionId={}", did, controlled_did_0.query_version_id());
        tracing::debug!("did_query: {}", did_query);
        let err = did_resolver
            .resolve_did_document_string(
                did_query.as_str(),
                did_webplus_core::DIDResolutionOptions {
                    request_creation: true,
                    request_next: false,
                    request_latest: false,
                    request_deactivated: true,
                    local_resolution_only: true,
                    ..Default::default()
                },
            )
            .await
            .expect_err("pass");
        tracing::debug!("error: {:?}", err);
    }

    {
        tracing::debug!("8; Resolving DID --------------------------");
        let (did_document_jcs, did_document_metadata, did_resolution_metadata) = did_resolver
            .resolve_did_document_string(
                did.as_str(),
                did_webplus_core::DIDResolutionOptions::all_metadata(false),
            )
            .await
            .expect("pass");
        tracing::debug!("did_document_jcs: {}", did_document_jcs);
        tracing::debug!(
            "did_document_metadata as json:\n{}",
            serde_json::to_string_pretty(&did_document_metadata).expect("pass")
        );
        tracing::debug!(
            "did_resolution_metadata as json:\n{}",
            serde_json::to_string_pretty(&did_resolution_metadata).expect("pass")
        );
        assert!(did_document_metadata.creation_metadata_o.is_some());
        assert!(did_document_metadata.next_update_metadata_o.is_none());
        assert!(did_document_metadata.latest_update_metadata_o.is_some());
        assert_eq!(did_document_metadata.deactivated_o, Some(false));
        assert_eq!(did_resolution_metadata.fetched_updates_from_vdr, true);
        assert_eq!(did_resolution_metadata.did_document_resolved_locally, false);
        assert_eq!(
            did_resolution_metadata.did_document_metadata_resolved_locally,
            false
        );
    }

    // Now run the metadata requests; positive and negative test cases.
    {
        tracing::debug!(
            "9; Resolving DID with maximal local-only metadata request --------------------------"
        );
        let did_query = format!("{}?versionId={}", did, controlled_did_0.query_version_id());
        tracing::debug!("did_query: {}", did_query);
        let (did_document_jcs, did_document_metadata, did_resolution_metadata) = did_resolver
            .resolve_did_document_string(
                did_query.as_str(),
                did_webplus_core::DIDResolutionOptions {
                    request_creation: true,
                    request_next: true,
                    request_latest: false,
                    request_deactivated: false,
                    local_resolution_only: true,
                    ..Default::default()
                },
            )
            .await
            .expect("pass");
        tracing::debug!("did_document_jcs: {}", did_document_jcs);
        tracing::debug!(
            "did_document_metadata as json:\n{}",
            serde_json::to_string_pretty(&did_document_metadata).expect("pass")
        );
        tracing::debug!(
            "did_resolution_metadata as json:\n{}",
            serde_json::to_string_pretty(&did_resolution_metadata).expect("pass")
        );
        assert!(did_document_metadata.creation_metadata_o.is_some());
        assert!(did_document_metadata.next_update_metadata_o.is_some());
        assert!(did_document_metadata.latest_update_metadata_o.is_none());
        assert_eq!(did_document_metadata.deactivated_o, None);
        assert_eq!(did_resolution_metadata.fetched_updates_from_vdr, false);
        assert_eq!(did_resolution_metadata.did_document_resolved_locally, true);
        assert_eq!(
            did_resolution_metadata.did_document_metadata_resolved_locally,
            true
        );
    }

    {
        tracing::debug!(
            "10a; Resolving DID with metadata requests that can't be fulfilled locally --------------------------"
        );
        let did_query = format!("{}?versionId={}", did, controlled_did_0.query_version_id());
        tracing::debug!("did_query: {}", did_query);
        let err = did_resolver
            .resolve_did_document_string(
                did_query.as_str(),
                did_webplus_core::DIDResolutionOptions {
                    request_creation: true,
                    request_next: true,
                    request_latest: true,
                    request_deactivated: false,
                    local_resolution_only: true,
                    ..Default::default()
                },
            )
            .await
            .expect_err("pass");
        tracing::debug!("error: {:?}", err);
    }

    {
        tracing::debug!(
            "10b; Resolving DID with metadata requests that can't be fulfilled locally --------------------------"
        );
        let did_query = format!("{}?versionId={}", did, controlled_did_0.query_version_id());
        tracing::debug!("did_query: {}", did_query);
        let err = did_resolver
            .resolve_did_document_string(
                did_query.as_str(),
                did_webplus_core::DIDResolutionOptions {
                    request_creation: true,
                    request_next: true,
                    request_latest: false,
                    request_deactivated: true,
                    local_resolution_only: true,
                    ..Default::default()
                },
            )
            .await
            .expect_err("pass");
        tracing::debug!("error: {:?}", err);
    }

    // Deactivate the DID.  This changes what metadata can be resolved locally.
    let controlled_did_2 = software_wallet
        .deactivate_did(&did, None)
        .await
        .expect("pass");
    tracing::info!(
        "Deactivated DID: {} (fully qualified: {})",
        did,
        controlled_did_2
    );

    {
        tracing::debug!(
            "11; Resolving DID (should be deactivated at this point) --------------------------"
        );
        let (did_document_jcs, did_document_metadata, did_resolution_metadata) = did_resolver
            .resolve_did_document_string(
                did.as_str(),
                did_webplus_core::DIDResolutionOptions::all_metadata(false),
            )
            .await
            .expect("pass");
        tracing::debug!("did_document_jcs: {}", did_document_jcs);
        tracing::debug!(
            "did_document_metadata as json:\n{}",
            serde_json::to_string_pretty(&did_document_metadata).expect("pass")
        );
        tracing::debug!(
            "did_resolution_metadata as json:\n{}",
            serde_json::to_string_pretty(&did_resolution_metadata).expect("pass")
        );
        assert!(did_document_metadata.creation_metadata_o.is_some());
        assert!(did_document_metadata.next_update_metadata_o.is_none());
        assert!(did_document_metadata.latest_update_metadata_o.is_some());
        assert_eq!(did_document_metadata.deactivated_o, Some(true));
        assert_eq!(did_resolution_metadata.fetched_updates_from_vdr, true);
        assert_eq!(did_resolution_metadata.did_document_resolved_locally, false);
        assert_eq!(
            did_resolution_metadata.did_document_metadata_resolved_locally,
            false
        );
    }

    {
        tracing::debug!(
            "12; Resolving DID with maximal metadata request, but locally-only (which is now possible because the DID is deactivated) --------------------------"
        );
        let (did_document_jcs, did_document_metadata, did_resolution_metadata) = did_resolver
            .resolve_did_document_string(
                did.as_str(),
                did_webplus_core::DIDResolutionOptions::all_metadata(true),
            )
            .await
            .expect("pass");
        tracing::debug!("did_document_jcs: {}", did_document_jcs);
        tracing::debug!(
            "did_document_metadata as json:\n{}",
            serde_json::to_string_pretty(&did_document_metadata).expect("pass")
        );
        tracing::debug!(
            "did_resolution_metadata as json:\n{}",
            serde_json::to_string_pretty(&did_resolution_metadata).expect("pass")
        );
        assert!(did_document_metadata.creation_metadata_o.is_some());
        assert!(did_document_metadata.next_update_metadata_o.is_none());
        assert!(did_document_metadata.latest_update_metadata_o.is_some());
        assert_eq!(did_document_metadata.deactivated_o, Some(true));
        assert_eq!(did_resolution_metadata.fetched_updates_from_vdr, false);
        assert_eq!(did_resolution_metadata.did_document_resolved_locally, true);
        assert_eq!(
            did_resolution_metadata.did_document_metadata_resolved_locally,
            true
        );
    }
}

#[tokio::test]
async fn test_did_resolver_full_vdr_only() {
    let services_config = ServicesConfig::with_vdr(
        50010,
        "postgres:///test_vdr_for_did_resolver_full_vdr_only".to_string(),
    );
    let services = Services::spin_up(services_config).await;

    let did_resolver_full = create_did_resolver_full(None).await;
    test_did_resolver_impl(&services, &did_resolver_full).await;

    services.abort();
}

// TODO: Write a test for DIDResolverFull with a VDG -- this will have different resolution
// metadata than the VDR-only test, so it would require more work to specify.

#[tokio::test]
async fn test_did_resolver_thin() {
    let services_config = ServicesConfig::with_vdg_and_vdr(
        50031,
        "postgres:///test_vdg_for_did_resolver_thin".to_string(),
        false,
        50030,
        "postgres:///test_vdr_for_did_resolver_thin".to_string(),
    );
    let services = Services::spin_up(services_config).await;

    let did_resolver_thin = create_did_resolver_thin(services.vdg_host()).await;
    test_did_resolver_impl(&services, &did_resolver_thin).await;

    services.abort();
}<|MERGE_RESOLUTION|>--- conflicted
+++ resolved
@@ -287,13 +287,8 @@
                 vdg_host_o
             );
 
-<<<<<<< HEAD
-                // Start the timer
-                let time_start = time::OffsetDateTime::now_utc();
-=======
             // Start the timer
             let time_start = std::time::SystemTime::now();
->>>>>>> 71b70e69
 
             // Resolve the DID.
             use did_webplus_resolver::DIDResolver;
@@ -306,22 +301,6 @@
                     .await
                     .expect("pass");
 
-<<<<<<< HEAD
-                // Stop the timer.
-                let duration = time::OffsetDateTime::now_utc() - time_start;
-                tracing::debug!("Time taken: {:.3}", duration);
-                timing_result_v.push((
-                    format!(
-                        "DIDResolverFull {{ fetch_pattern: {:?}, vdg_host_o: {:?} }}",
-                        fetch_pattern, vdg_host_o
-                    ),
-                    duration,
-                ));
-
-                // Verify that the DID document body is the expected value.
-                assert_eq!(did_document_body, expected_latest_did_document_jcs);
-            }
-=======
             // Stop the timer.
             let duration = std::time::SystemTime::now()
                 .duration_since(time_start)
@@ -334,7 +313,6 @@
 
             // Verify that the DID document body is the expected value.
             assert_eq!(did_document_body, expected_latest_did_document_jcs);
->>>>>>> 71b70e69
         }
 
         // Now to test DIDResolverThin:
@@ -344,7 +322,7 @@
                     .expect("pass");
 
             // Start the timer
-            let time_start = time::OffsetDateTime::now_utc();
+            let time_start = std::time::SystemTime::now();
 
             // Resolve the DID.
             use did_webplus_resolver::DIDResolver;
@@ -358,8 +336,10 @@
                     .expect("pass");
 
             // Stop the timer.
-            let duration = time::OffsetDateTime::now_utc() - time_start;
-            tracing::debug!("Time taken: {:.3}", duration);
+            let duration = std::time::SystemTime::now()
+                .duration_since(time_start)
+                .expect("pass");
+            tracing::debug!("Time taken: {:.3} seconds", duration.as_secs_f64());
             timing_result_v.push(("DIDResolverThin".to_string(), duration));
 
             // Verify that the DID document body is the expected value.
@@ -368,7 +348,11 @@
 
         // Print the timing results.
         for (resolver_name, duration) in timing_result_v {
-            tracing::info!("{}: Time taken: {:.3}", resolver_name, duration);
+            tracing::info!(
+                "{}: Time taken: {:.3} seconds",
+                resolver_name,
+                duration.as_secs_f64()
+            );
         }
     }
 
