pub use anyhow::Result;

<<<<<<< HEAD
pub fn did_key_from_private(signer: &dyn selfsign::Signer) -> Result<did_key::DID> {
    Ok(did_key::DID::try_from(
        &signer.verifier().to_verifier_bytes(),
    )?)
}

/// PEM is a common format for representing cryptographic keys, e.g. for storing in a file.
// TODO: Make a browser-specific version of this that writes to some appropriate kind of browser storage.
pub fn did_key_generate_to_pkcs8_pem_file(
    key_type: selfsign::KeyType,
    private_key_path: &std::path::Path,
) -> Result<did_key::DID> {
=======
pub fn private_key_generate(key_type: selfsign::KeyType) -> Box<dyn selfsign::Signer> {
>>>>>>> f078fe9a
    match key_type {
        selfsign::KeyType::Ed25519 => {
            #[cfg(feature = "ed25519-dalek")]
            {
                Box::new(ed25519_dalek::SigningKey::generate(&mut rand::rngs::OsRng))
            }
            #[cfg(not(feature = "ed25519-dalek"))]
            {
                panic!("Must enable the `ed25519-dalek` feature to generate Ed25519 keys");
            }
        }
        selfsign::KeyType::Secp256k1 => {
            #[cfg(feature = "k256")]
            {
                Box::new(k256::ecdsa::SigningKey::random(&mut rand::rngs::OsRng))
            }
            #[cfg(not(feature = "k256"))]
            {
                panic!("Must enable the `k256` feature to generate Secp256k1 keys");
            }
        }
    }
}

/// Determine the did:key representation of the public key corresponding to this private key.
pub fn did_key_from_private(signer: &dyn selfsign::Signer) -> Result<did_key::DID> {
    Ok(did_key::DID::try_from(
        &signer.verifier().to_verifier_bytes(),
    )?)
}

/// PKCS8 is a standard format for representing cryptographic keys, e.g. for storing in a file.
// TODO: Make a browser-specific version of this that writes to some appropriate kind of browser storage.
pub fn private_key_write_to_pkcs8_pem_file(
    signer: &dyn selfsign::Signer,
    private_key_path: &std::path::Path,
) -> Result<()> {
    signer
        .write_to_pkcs8_pem_file(private_key_path)
        .map_err(|e| {
            anyhow::anyhow!(
                "failed to write private key to {:?}; error was: {}",
                private_key_path,
                e
            )
        })?;
    Ok(())
}

/// PKCS8 is a standard format for representing cryptographic keys, e.g. for storing in a file.
// TODO: Make a browser-specific version of this that writes to some appropriate kind of browser storage.
pub fn private_key_read_from_pkcs8_pem_file(
    private_key_path: &std::path::Path,
) -> Result<Box<dyn selfsign::Signer>> {
    use selfsign::Signer;
    for &key_type in selfsign::KEY_TYPE_V {
        match key_type {
            selfsign::KeyType::Ed25519 => {
                if let Ok(signing_key) =
                    ed25519_dalek::SigningKey::read_from_pkcs8_pem_file(&private_key_path)
                {
                    return Ok(Box::new(signing_key));
                }
            }
            selfsign::KeyType::Secp256k1 => {
                if let Ok(signing_key) =
                    k256::ecdsa::SigningKey::read_from_pkcs8_pem_file(&private_key_path)
                {
                    return Ok(Box::new(signing_key));
                }
            }
        }
    }
    anyhow::bail!(
        "Private key at path {:?} was not in a recognized format.",
        private_key_path.to_str().unwrap()
    );
}

pub fn did_key_sign_jws(
    payload_bytes: &mut dyn std::io::Read,
    payload_presence: did_webplus_jws::JWSPayloadPresence,
    payload_encoding: did_webplus_jws::JWSPayloadEncoding,
    signer: &dyn selfsign::Signer,
) -> Result<did_webplus_jws::JWS<'static>> {
    let did_resource = did_key::DIDResource::try_from(&signer.verifier().to_verifier_bytes())?;
    let jws = did_webplus_jws::JWS::signed(
        did_resource.to_string(),
        payload_bytes,
        payload_presence,
        payload_encoding,
        signer,
    )?;
    Ok(jws)
}

pub async fn did_key_sign_vjson(
    value: &mut serde_json::Value,
    signer: &dyn selfsign::Signer,
    vjson_resolver: &dyn vjson_core::VJSONResolver,
) -> Result<selfhash::KERIHash> {
    let did_resource = did_key::DIDResource::try_from(&signer.verifier().to_verifier_bytes())?;
    let kid = did_resource.to_string();
    let verifier_resolver = did_key::DIDKeyVerifierResolver;
    Ok(vjson_core::sign_and_self_hash_vjson(
        value,
        kid,
        signer,
        vjson_resolver,
        Some(&verifier_resolver),
    )
    .await?)
}

// TODO: Rename this function to something more appropriate
pub async fn did_list<Storage: did_webplus_doc_store::DIDDocStorage>(
    did_doc_storage: &Storage,
    did_doc_record_filter: &did_webplus_doc_store::DIDDocRecordFilter,
) -> Result<Vec<did_webplus_doc_store::DIDDocRecord>> {
    let mut transaction = did_doc_storage.begin_transaction(None).await?;
    let did_doc_record_v = did_doc_storage
        .get_did_doc_records(&mut transaction, &did_doc_record_filter)
        .await?;
    did_doc_storage.commit_transaction(transaction).await?;
    Ok(did_doc_record_v)
}

/// Resolve a DIDDocument.
pub async fn did_resolve(
    did_query: &str,
    did_resolver: &dyn did_webplus_resolver::DIDResolver,
) -> Result<did_webplus_core::DIDDocument> {
    // TODO: Handle metadata
    let (did_document, _did_doc_metadata) = did_resolver
        .resolve_did_document(
            did_query,
            did_webplus_core::RequestedDIDDocumentMetadata::none(),
        )
        .await?;
    Ok(did_document)
}

/// A weaker version of did_resolve, returning only the String form of the DID Document, instead of
/// the serde_json-deserialized form.
pub async fn did_resolve_string(
    did_query: &str,
    did_resolver: &dyn did_webplus_resolver::DIDResolver,
) -> Result<String> {
    // TODO: Handle metadata
    let (did_document_string, _did_doc_metadata) = did_resolver
        .resolve_did_document_string(
            did_query,
            did_webplus_core::RequestedDIDDocumentMetadata::none(),
        )
        .await?;
    Ok(did_document_string)
}

pub async fn jws_verify(
    jws: &did_webplus_jws::JWS<'_>,
    detached_payload_bytes_o: Option<&mut dyn std::io::Read>,
    verifier_resolver: &dyn verifier_resolver::VerifierResolver,
) -> Result<()> {
    anyhow::ensure!(jws.header().kid.starts_with("did:"), "JWS header \"kid\" field (which was {:?}) is expected to be a DID, i.e. start with \"did:\"", jws.header().kid);

    // Determine the verifier (i.e. public key) to use to verify the JWS.
    let verifier_b = verifier_resolver.resolve(jws.header().kid.as_str()).await?;
    // Verify the JWS.
    jws.verify(verifier_b.as_ref(), detached_payload_bytes_o)?;

    Ok(())
}

pub fn priv_key_generate(key_type: selfsign::KeyType) -> Box<dyn selfsign::Signer> {
    match key_type {
        selfsign::KeyType::Ed25519 => {
            #[cfg(feature = "ed25519-dalek")]
            {
                Box::new(ed25519_dalek::SigningKey::generate(&mut rand::rngs::OsRng))
            }
            #[cfg(not(feature = "ed25519-dalek"))]
            {
                panic!("Must enable the `ed25519-dalek` feature to generate Ed25519 keys");
            }
        }
        selfsign::KeyType::Secp256k1 => {
            #[cfg(feature = "k256")]
            {
                Box::new(k256::ecdsa::SigningKey::random(&mut rand::rngs::OsRng))
            }
            #[cfg(not(feature = "k256"))]
            {
                panic!("Must enable the `k256` feature to generate Secp256k1 keys");
            }
        }
    }
}

// TODO: Move part of this into vjson_core.
pub async fn vjson_self_hash(
    value: serde_json::Value,
    vjson_resolver: &dyn vjson_core::VJSONResolver,
) -> Result<serde_json::Value> {
    let (mut self_hashable_json, _schema_value) =
        vjson_core::self_hashable_json_from(value, vjson_resolver).await?;

    // Self-hash the JSON.
    use selfhash::{HashFunction, SelfHashable};
    self_hashable_json
        .self_hash(selfhash::Blake3.new_hasher())
        .expect("self-hash failed");

    // Verify the self-hash.  This is mostly a sanity check.
    self_hashable_json
        .verify_self_hashes()
        .expect("programmer error: self-hash verification failed");

    Ok(self_hashable_json.into_value())
}

pub async fn vjson_store_add_str<Storage: vjson_store::VJSONStorage>(
    vjson_str: &str,
    vjson_store: &vjson_store::VJSONStore<Storage>,
    verifier_resolver: &dyn verifier_resolver::VerifierResolver,
    already_exists_policy: vjson_store::AlreadyExistsPolicy,
) -> Result<()> {
    let mut transaction = vjson_store.begin_transaction(None).await?;
    vjson_store
        .add_vjson_str(
            &mut transaction,
            vjson_str,
            verifier_resolver,
            already_exists_policy,
        )
        .await?;
    vjson_store.commit_transaction(transaction).await?;
    Ok(())
}

pub async fn vjson_store_add_value<Storage: vjson_store::VJSONStorage>(
    vjson_value: &serde_json::Value,
    vjson_store: &vjson_store::VJSONStore<Storage>,
    verifier_resolver: &dyn verifier_resolver::VerifierResolver,
    already_exists_policy: vjson_store::AlreadyExistsPolicy,
) -> Result<()> {
    let mut transaction = vjson_store.begin_transaction(None).await?;
    vjson_store
        .add_vjson_value(
            &mut transaction,
            vjson_value,
            verifier_resolver,
            already_exists_policy,
        )
        .await?;
    vjson_store.commit_transaction(transaction).await?;
    Ok(())
}

pub async fn vjson_store_get_value<Storage: vjson_store::VJSONStorage>(
    self_hash: &selfhash::KERIHashStr,
    vjson_store: &vjson_store::VJSONStore<Storage>,
) -> Result<serde_json::Value> {
    // Retrieve the specified VJSON value from the VJSON store.  This guarantees it's valid.
    let mut transaction = vjson_store.begin_transaction(None).await?;
    let vjson_value = vjson_store
        .get_vjson_value(&mut transaction, &self_hash)
        .await?;
    vjson_store.commit_transaction(transaction).await?;
    Ok(vjson_value)
}

pub async fn vjson_store_get_record<Storage: vjson_store::VJSONStorage>(
    self_hash: &selfhash::KERIHashStr,
    vjson_store: &vjson_store::VJSONStore<Storage>,
) -> Result<vjson_store::VJSONRecord> {
    // Retrieve the specified VJSONRecord from the VJSON store.  This guarantees the VJSON is valid.
    let mut transaction = vjson_store.begin_transaction(None).await?;
    let vjson_record = vjson_store
        .get_vjson_record(&mut transaction, &self_hash)
        .await?;
    vjson_store.commit_transaction(transaction).await?;
    Ok(vjson_record)
}

pub async fn vjson_verify(
    value: &serde_json::Value,
    vjson_resolver: &dyn vjson_core::VJSONResolver,
    verifier_resolver: &dyn verifier_resolver::VerifierResolver,
) -> Result<selfhash::KERIHash> {
    use vjson_core::Validate;
    let self_hash = value
        .validate_and_return_self_hash(vjson_resolver, verifier_resolver)
        .await?;
    Ok(self_hash)
}

pub async fn wallet_did_create(
    wallet: &dyn did_webplus_wallet::Wallet,
    vdr_did_create_endpoint: &str,
) -> Result<did_webplus_core::DIDFullyQualified> {
    Ok(wallet.create_did(vdr_did_create_endpoint).await?)
}

pub async fn wallet_did_update(
    wallet: &dyn did_webplus_wallet::Wallet,
    did: &did_webplus_core::DIDStr,
    vdr_scheme: &'static str,
) -> Result<did_webplus_core::DIDFullyQualified> {
    Ok(wallet.update_did(&did, vdr_scheme).await?)
}

/// List DIDs controlled by the given wallet.  Optionally filter on the given DID.
pub async fn wallet_did_list(
    wallet: &dyn did_webplus_wallet::Wallet,
    did_o: Option<&did_webplus_core::DIDStr>,
) -> Result<Vec<did_webplus_core::DIDFullyQualified>> {
    Ok(wallet.get_controlled_dids(did_o).await?)
}

/// Select a unique key from the wallet using the given filters.
// TODO: Document precisely how the signing method filter vars work.
async fn wallet_did_select_key(
    wallet: &dyn did_webplus_wallet::Wallet,
    controlled_did_o: Option<&did_webplus_core::DIDStr>,
    key_purpose_o: Option<did_webplus_core::KeyPurpose>,
    key_id_o: Option<&selfsign::KERIVerifierStr>,
) -> Result<(
    did_webplus_wallet_store::VerificationMethodRecord,
    Box<dyn selfsign::Signer>,
)> {
    let query_result_v = wallet
        .get_locally_controlled_verification_methods(
            &did_webplus_wallet_store::LocallyControlledVerificationMethodFilter {
                // did_o: Some(controlled_did.did().to_owned()),
                did_o: controlled_did_o.map(|did| did.to_owned()),
                key_purpose_o,
                version_id_o: None,
                key_id_o: key_id_o.map(|key_id| key_id.to_owned()),
                result_limit_o: Some(2),
            },
        )
        .await?;
    if query_result_v.len() != 1 {
        let multiplicity = if query_result_v.len() > 1 {
            "Multiple"
        } else {
            "No"
        };
        anyhow::bail!(
            "{} locally controlled verification method(s) found for filter arguments{}{}{} -- Must specify appropriate filter arguments to select a unique key.",
            multiplicity,
            if let Some(controlled_did) = controlled_did_o {
                format!(" DID \"{}\"", controlled_did)
            } else {
                "".to_string()
            },
            if let Some(key_purpose) = key_purpose_o {
                format!(" KeyPurpose \"{}\"", key_purpose)
            } else {
                "".to_string()
            },
            if let Some(key_id) = key_id_o {
                format!(" KeyID \"{}\"", key_id)
            } else {
                "".to_string()
            }
        );
    }
    Ok(query_result_v.into_iter().next().unwrap())
}

// TODO: Technically it's necessary to fetch all DID updates from the VDR to ensure that we use
// a signing key that is actually valid.  But maybe that should be a separate step, and this
// is naturally decomposed.
pub async fn wallet_did_sign_jws(
    payload_bytes: &mut dyn std::io::Read,
    payload_presence: did_webplus_jws::JWSPayloadPresence,
    payload_encoding: did_webplus_jws::JWSPayloadEncoding,
    wallet: &dyn did_webplus_wallet::Wallet,
    controlled_did_o: Option<&did_webplus_core::DIDStr>,
    key_purpose_o: Option<did_webplus_core::KeyPurpose>,
    key_id_o: Option<&selfsign::KERIVerifierStr>,
) -> Result<did_webplus_jws::JWS<'static>> {
    // Get the specified signing key.
    let (verification_method_record, signer_b) =
        wallet_did_select_key(wallet, controlled_did_o, key_purpose_o, key_id_o).await?;
    // Form the kid (key ID).
    let kid = verification_method_record
        .did_key_resource_fully_qualified
        .to_string();

    let jws = did_webplus_jws::JWS::signed(
        kid,
        payload_bytes,
        payload_presence,
        payload_encoding,
        signer_b.as_ref(),
    )?;

    Ok(jws)
}

// TODO: Technically it's necessary to fetch all DID updates from the VDR to ensure that we use
// a signing key that is actually valid.  But maybe that should be a separate step, and this
// is naturally decomposed.
pub async fn wallet_did_sign_vjson(
    value: &mut serde_json::Value,
    wallet: &dyn did_webplus_wallet::Wallet,
    controlled_did_o: Option<&did_webplus_core::DIDStr>,
    key_purpose_o: Option<did_webplus_core::KeyPurpose>,
    key_id_o: Option<&selfsign::KERIVerifierStr>,
    vjson_resolver: &dyn vjson_core::VJSONResolver,
    verifier_resolver: &dyn verifier_resolver::VerifierResolver,
) -> Result<selfhash::KERIHash> {
    // Get the specified signing key.
    let (verification_method_record, signer_b) =
        wallet_did_select_key(wallet, controlled_did_o, key_purpose_o, key_id_o).await?;
    // Form the kid (key ID).
    let kid = verification_method_record
        .did_key_resource_fully_qualified
        .to_string();

    Ok(vjson_core::sign_and_self_hash_vjson(
        value,
        kid,
        signer_b.as_ref(),
        vjson_resolver,
        Some(verifier_resolver),
    )
    .await?)
}

pub async fn wallet_list<Storage: did_webplus_wallet_store::WalletStorage>(
    wallet_storage: Storage,
    wallet_record_filter: &did_webplus_wallet_store::WalletRecordFilter,
) -> Result<Vec<did_webplus_wallet_store::WalletRecord>> {
    let mut transaction = wallet_storage.begin_transaction(None).await?;
    let wallet_record_v = wallet_storage
        .get_wallets(&mut transaction, wallet_record_filter)
        .await?
        .into_iter()
        .map(|(_ctx, wallet_record)| wallet_record)
        .collect::<Vec<_>>();
    wallet_storage.commit_transaction(transaction).await?;
    Ok(wallet_record_v)
}<|MERGE_RESOLUTION|>--- conflicted
+++ resolved
@@ -1,21 +1,6 @@
 pub use anyhow::Result;
 
-<<<<<<< HEAD
-pub fn did_key_from_private(signer: &dyn selfsign::Signer) -> Result<did_key::DID> {
-    Ok(did_key::DID::try_from(
-        &signer.verifier().to_verifier_bytes(),
-    )?)
-}
-
-/// PEM is a common format for representing cryptographic keys, e.g. for storing in a file.
-// TODO: Make a browser-specific version of this that writes to some appropriate kind of browser storage.
-pub fn did_key_generate_to_pkcs8_pem_file(
-    key_type: selfsign::KeyType,
-    private_key_path: &std::path::Path,
-) -> Result<did_key::DID> {
-=======
 pub fn private_key_generate(key_type: selfsign::KeyType) -> Box<dyn selfsign::Signer> {
->>>>>>> f078fe9a
     match key_type {
         selfsign::KeyType::Ed25519 => {
             #[cfg(feature = "ed25519-dalek")]
