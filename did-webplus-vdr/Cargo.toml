[package]
name = "did-webplus-vdr"
version = "0.1.0"
authors = [
    "Ben Nichols <ben.nichols@ledgerdomain.com>",
    "Victor Dods <victor.dods@ledgerdomain.com>",
]
edition = "2021"

[dependencies]
anyhow = "1.0.83"
axum = "0.6.20"
config = "0.14.0"
did-webplus = { path = "..", features = ["ed25519-dalek"] }
<<<<<<< HEAD
dotenvy = "0.15.7"
selfhash = "0.1.4"
=======
lazy_static = "1.4.0"
reqwest = { version = "0.12.4", features = ["json"] }
selfhash = "0.1.3"
>>>>>>> 022a3da6
serde = { version = "1.0", features = ["derive"] }
serde-inline-default = "0.2.0"
serde_json = "1.0.107"
serde_yaml = "0.9.33"
sqlx = { version = "0.7", features = [
    "runtime-tokio-rustls",
    "postgres",
    "time",
] }
time = { version = "0.3", features = ["macros", "serde", "serde-well-known"] }
tokio = { version = "1.0", features = ["full"] }
tower = "0.4.13"
tower-http = { version = "0.4.4", features = ["full"] }
tracing = "0.1.37"
tracing-subscriber = { version = "0.3.17", features = ["env-filter"] }

[dev-dependencies]
ctor = "0.2.8"
did-webplus-mock = { path = "../did-webplus-mock" }
tokio = { version = "1.32.0", features = ["macros", "rt-multi-thread"] }<|MERGE_RESOLUTION|>--- conflicted
+++ resolved
@@ -12,14 +12,9 @@
 axum = "0.6.20"
 config = "0.14.0"
 did-webplus = { path = "..", features = ["ed25519-dalek"] }
-<<<<<<< HEAD
-dotenvy = "0.15.7"
-selfhash = "0.1.4"
-=======
 lazy_static = "1.4.0"
 reqwest = { version = "0.12.4", features = ["json"] }
-selfhash = "0.1.3"
->>>>>>> 022a3da6
+selfhash = "0.1.4"
 serde = { version = "1.0", features = ["derive"] }
 serde-inline-default = "0.2.0"
 serde_json = "1.0.107"
