use std::{
    collections::HashMap,
    ops::Deref,
    sync::{Arc, RwLock},
};

use did_webplus::DIDDocument;
use did_webplus_mock::{MockVDR, MockVDRClient, MockWallet};

/// This will run once at load time (i.e. presumably before main function is called).
#[ctor::ctor]
fn overall_init() {
    // Ignore errors, since there may not be a .env file (e.g. in docker image)
    let _ = dotenvy::dotenv();

    // It's necessary to specify EnvFilter::from_default_env in order to use RUST_LOG env var.
    // TODO: Make env var to control full/compact/pretty/json formatting of logs
    tracing_subscriber::fmt()
        .with_target(true)
        .with_line_number(true)
        .with_env_filter(tracing_subscriber::EnvFilter::from_default_env())
        .compact()
        .init();
}

const CACHE_DAYS: u64 = 365;

fn test_cache_headers(headers: &reqwest::header::HeaderMap, did_document: &DIDDocument) {
    assert!(headers.contains_key("Cache-Control"));
    assert!(headers.contains_key("Expires"));
    assert!(headers.contains_key("Last-Modified"));
    assert!(headers.contains_key("ETag"));
    // This is a custom header that the VDG adds, mostly for testing purposes.
    assert!(headers.contains_key("X-Cache-Hit"));

    let cache_control = headers.get("Cache-Control").unwrap().to_str().unwrap();
    let max_age = CACHE_DAYS * 24 * 60 * 60;
    assert_eq!(
        cache_control,
        format!("public, max-age={}, immutable", max_age)
    );
    assert_eq!(
        headers.get("ETag").unwrap().to_str().unwrap(),
        did_document.self_hash().deref()
    );
}

async fn test_wallet_operations_impl(use_path: bool) {
    // Setup of mock services
    let mock_vdr_la: Arc<RwLock<MockVDR>> = Arc::new(RwLock::new(MockVDR::new_with_host(
        "fancy.net".into(),
        None,
    )));
    let mock_vdr_lam = {
        let mut mock_vdr_lam = HashMap::new();
        mock_vdr_lam.insert("fancy.net".to_string(), mock_vdr_la.clone());
        mock_vdr_lam
    };
    let mock_vdr_client_a = Arc::new(MockVDRClient::new(
        "Alice's MockVDRClient".to_string(),
        mock_vdr_lam.clone(),
    ));
    // Create the wallet.
    let mut alice_wallet = MockWallet::new("Alice's Wallet".to_string(), mock_vdr_client_a.clone());
    // Have it create a DID
    let did_path_o = if use_path {
        Some("user".to_string())
    } else {
        None
    };
    let alice_did = alice_wallet
        .create_did("fancy.net".to_string(), did_path_o)
        .expect("pass");
    let alice_did_url = if let Some(alice_did_path) = alice_did.path_o().as_ref() {
        format!(
            "http://localhost:8085/{}/{}/did.json",
            alice_did_path,
            alice_did.self_hash()
        )
    } else {
        format!("http://localhost:8085/{}/did.json", alice_did.self_hash())
    };
    // Hacky way to test the actual VDR, which is assumed be running in a separate process.
    // This uses the DID document it created with the mock VDR and sends it to the real VDR.
    {
        let alice_did_document = alice_wallet
            .controlled_did(&alice_did)
            .expect("pass")
            .microledger()
            .view()
            .latest_did_document();
        tracing::debug!(
            "Alice's latest DID document: {}",
            std::str::from_utf8(
                alice_did_document
                    .serialize_canonically_to_vec()
                    .expect("pass")
                    .as_slice()
            )
            .unwrap()
        );
        assert_eq!(
            reqwest::Client::new()
                .post(&alice_did_url)
                // This is probably ok for now, because the self-sign-and-hash verification process will
                // re-canonicalize the document.  But it should still be re-canonicalized before being stored.
                .json(&alice_did_document)
                .send()
                .await
                .expect("pass")
                .status(),
            reqwest::StatusCode::OK
        );
    }
    // Resolve the DID
    assert_eq!(
        reqwest::Client::new()
            .get(&alice_did_url)
            .send()
            .await
            .expect("pass")
            .status(),
        reqwest::StatusCode::OK
    );
    // Have it update the DID a bunch of times
    for _ in 0..5 {
        alice_wallet.update_did(&alice_did).expect("pass");
        // Hacky way to test the actual VDR, which is assumed be running in a separate process.
        // This uses the DID document it updated with the mock VDR and sends it to the real VDR.
        {
            let alice_did_document = alice_wallet
                .controlled_did(&alice_did)
                .expect("pass")
                .microledger()
                .view()
                .latest_did_document();
            tracing::debug!(
                "Alice's latest DID document: {}",
                std::str::from_utf8(
                    alice_did_document
                        .serialize_canonically_to_vec()
                        .expect("pass")
                        .as_slice()
                )
                .unwrap()
            );
            assert_eq!(
                reqwest::Client::new()
                    .put(&alice_did_url)
                    // This is probably ok for now, because the self-sign-and-hash verification process will
                    // re-canonicalize the document.  But it should still be re-canonicalized before being stored.
                    .json(&alice_did_document)
                    .send()
                    .await
                    .expect("pass")
                    .status(),
                reqwest::StatusCode::OK
            );
            // Resolve the DID
            assert_eq!(
                reqwest::Client::new()
                    .get(&alice_did_url)
                    .send()
                    .await
                    .expect("pass")
                    .status(),
                reqwest::StatusCode::OK
            );
        }
    }

    // Simplest test of the VDG for now.
    {
        let response: reqwest::Response = get_did_response(&alice_did.to_string()).await;
        assert_eq!(response.status(), reqwest::StatusCode::OK);
        let response_headers = response.headers().clone();
        let alice_did_document =
            serde_json::from_str(response.text().await.expect("pass").as_str()).expect("pass");
        test_cache_headers(&response_headers, &alice_did_document);
        assert!(response_headers["X-Cache-Hit"].to_str().unwrap() == "false");
    }
    // Run it again to make sure the VDG has cached stuff.
    let response: reqwest::Response = get_did_response(&alice_did.to_string()).await;
    assert_eq!(response.status(), reqwest::StatusCode::OK);
    assert!(response.headers()["X-Cache-Hit"].to_str().unwrap() == "false");

    // Ask for a particular version that the VDG is known to have to see if it hits the VDR.
    let alice_did_version_id_query = format!("{}?versionId=3", alice_did);
<<<<<<< HEAD
    assert_eq!(
        reqwest::Client::new()
            .get(&format!(
                "http://localhost:8086/{}",
                temp_hack_incomplete_url_encoded(&alice_did_version_id_query)
            ))
            .send()
            .await
            .expect("pass")
            .status(),
        reqwest::StatusCode::OK
=======
    let response: reqwest::Response = get_did_response(&alice_did_version_id_query).await;
    assert_eq!(response.status(), reqwest::StatusCode::OK);
    assert!(
        response.headers()["X-Cache-Hit"].to_str().unwrap() == "true",
        "response.headers: {:?}",
        response.headers()
>>>>>>> 07e3f68b
    );

    // Ask for a particular self-hash that the VDG is known to have to see if it hits the VDR.
    use did_webplus::MicroledgerView;
    let alice_did_document = alice_wallet
        .controlled_did(&alice_did)
        .expect("pass")
        .microledger()
        .view()
        .latest_did_document();
    let alice_did_self_hash_query =
        format!("{}?selfHash={}", alice_did, alice_did_document.self_hash());
<<<<<<< HEAD
    assert_eq!(
        reqwest::Client::new()
            .get(&format!(
                "http://localhost:8086/{}",
                temp_hack_incomplete_url_encoded(&alice_did_self_hash_query)
            ))
            .send()
            .await
            .expect("pass")
            .status(),
        reqwest::StatusCode::OK
    );
=======
    let response = get_did_response(&alice_did_self_hash_query).await;
    assert_eq!(response.status(), reqwest::StatusCode::OK);
    assert!(response.headers()["X-Cache-Hit"].to_str().unwrap() == "true");

>>>>>>> 07e3f68b
    // Ask for both self-hash and version_id which are consistent.
    let alice_did_self_hash_version_query = format!(
        "{}?selfHash={}&versionId={}",
        alice_did,
        alice_did_document.self_hash(),
        alice_did_document.version_id
    );
<<<<<<< HEAD
    assert_eq!(
        reqwest::Client::new()
            .get(&format!(
                "http://localhost:8086/{}",
                temp_hack_incomplete_url_encoded(&alice_did_self_hash_version_query)
            ))
            .send()
            .await
            .expect("pass")
            .status(),
        reqwest::StatusCode::OK
    );
=======
    let response = get_did_response(&alice_did_self_hash_version_query).await;
    assert_eq!(response.status(), reqwest::StatusCode::OK);
    assert!(response.headers()["X-Cache-Hit"].to_str().unwrap() == "true");

>>>>>>> 07e3f68b
    // Ask for both self-hash and version_id which are inconsistent.
    assert!(alice_did_document.version_id != 0);
    let alice_did_self_hash_version_inconsistent_query = format!(
        "{}?selfHash={}&versionId={}",
        alice_did,
        alice_did_document.self_hash(),
        0
    );
<<<<<<< HEAD
    assert_eq!(
        reqwest::Client::new()
            .get(&format!(
                "http://localhost:8086/{}",
                temp_hack_incomplete_url_encoded(&alice_did_self_hash_version_inconsistent_query)
            ))
            .send()
            .await
            .expect("pass")
            .status(),
        reqwest::StatusCode::UNPROCESSABLE_ENTITY
    );
    // Ask for a particular version that the VDG is known to have, but with a bad selfHash
    // to see if it will return an error.
    let alice_did_bad_query = format!("{}?versionId=3&selfHash=XXXX", alice_did);
    assert_eq!(
        reqwest::Client::new()
            .get(&format!(
                "http://localhost:8086/{}",
                temp_hack_incomplete_url_encoded(&alice_did_bad_query)
            ))
            .send()
            .await
            .expect("pass")
            .status(),
        reqwest::StatusCode::BAD_REQUEST
    );
=======
    let response = get_did_response(&alice_did_self_hash_version_inconsistent_query).await;
    assert_eq!(response.status(), reqwest::StatusCode::UNPROCESSABLE_ENTITY);

    // Ask for a particular version that the VDG is known to have, but with a bad selfHash
    // to see if it will return an error.
    let alice_did_bad_query = format!("{}?versionId=3&selfHash=XXXX", alice_did);
    let response = get_did_response(&alice_did_bad_query).await;
    assert_eq!(response.status(), reqwest::StatusCode::BAD_REQUEST);
}

async fn get_did_response(did_query: &str) -> reqwest::Response {
    reqwest::Client::new()
        .get(format!("http://localhost:8086/{}", url_encoded(did_query)))
        .send()
        .await
        .expect("pass")
>>>>>>> 07e3f68b
}

#[tokio::test]
async fn test_wallet_operations() {
    test_wallet_operations_impl(false).await;
    test_wallet_operations_impl(true).await;
}

/// INCOMPLETE, TEMP HACK
fn temp_hack_incomplete_url_encoded(s: &str) -> String {
    s.replace('?', "%3F")
        .replace('=', "%3D")
        .replace('&', "%26")
}<|MERGE_RESOLUTION|>--- conflicted
+++ resolved
@@ -186,26 +186,12 @@
 
     // Ask for a particular version that the VDG is known to have to see if it hits the VDR.
     let alice_did_version_id_query = format!("{}?versionId=3", alice_did);
-<<<<<<< HEAD
-    assert_eq!(
-        reqwest::Client::new()
-            .get(&format!(
-                "http://localhost:8086/{}",
-                temp_hack_incomplete_url_encoded(&alice_did_version_id_query)
-            ))
-            .send()
-            .await
-            .expect("pass")
-            .status(),
-        reqwest::StatusCode::OK
-=======
     let response: reqwest::Response = get_did_response(&alice_did_version_id_query).await;
     assert_eq!(response.status(), reqwest::StatusCode::OK);
     assert!(
         response.headers()["X-Cache-Hit"].to_str().unwrap() == "true",
         "response.headers: {:?}",
         response.headers()
->>>>>>> 07e3f68b
     );
 
     // Ask for a particular self-hash that the VDG is known to have to see if it hits the VDR.
@@ -218,25 +204,10 @@
         .latest_did_document();
     let alice_did_self_hash_query =
         format!("{}?selfHash={}", alice_did, alice_did_document.self_hash());
-<<<<<<< HEAD
-    assert_eq!(
-        reqwest::Client::new()
-            .get(&format!(
-                "http://localhost:8086/{}",
-                temp_hack_incomplete_url_encoded(&alice_did_self_hash_query)
-            ))
-            .send()
-            .await
-            .expect("pass")
-            .status(),
-        reqwest::StatusCode::OK
-    );
-=======
     let response = get_did_response(&alice_did_self_hash_query).await;
     assert_eq!(response.status(), reqwest::StatusCode::OK);
     assert!(response.headers()["X-Cache-Hit"].to_str().unwrap() == "true");
 
->>>>>>> 07e3f68b
     // Ask for both self-hash and version_id which are consistent.
     let alice_did_self_hash_version_query = format!(
         "{}?selfHash={}&versionId={}",
@@ -244,25 +215,10 @@
         alice_did_document.self_hash(),
         alice_did_document.version_id
     );
-<<<<<<< HEAD
-    assert_eq!(
-        reqwest::Client::new()
-            .get(&format!(
-                "http://localhost:8086/{}",
-                temp_hack_incomplete_url_encoded(&alice_did_self_hash_version_query)
-            ))
-            .send()
-            .await
-            .expect("pass")
-            .status(),
-        reqwest::StatusCode::OK
-    );
-=======
     let response = get_did_response(&alice_did_self_hash_version_query).await;
     assert_eq!(response.status(), reqwest::StatusCode::OK);
     assert!(response.headers()["X-Cache-Hit"].to_str().unwrap() == "true");
 
->>>>>>> 07e3f68b
     // Ask for both self-hash and version_id which are inconsistent.
     assert!(alice_did_document.version_id != 0);
     let alice_did_self_hash_version_inconsistent_query = format!(
@@ -271,35 +227,6 @@
         alice_did_document.self_hash(),
         0
     );
-<<<<<<< HEAD
-    assert_eq!(
-        reqwest::Client::new()
-            .get(&format!(
-                "http://localhost:8086/{}",
-                temp_hack_incomplete_url_encoded(&alice_did_self_hash_version_inconsistent_query)
-            ))
-            .send()
-            .await
-            .expect("pass")
-            .status(),
-        reqwest::StatusCode::UNPROCESSABLE_ENTITY
-    );
-    // Ask for a particular version that the VDG is known to have, but with a bad selfHash
-    // to see if it will return an error.
-    let alice_did_bad_query = format!("{}?versionId=3&selfHash=XXXX", alice_did);
-    assert_eq!(
-        reqwest::Client::new()
-            .get(&format!(
-                "http://localhost:8086/{}",
-                temp_hack_incomplete_url_encoded(&alice_did_bad_query)
-            ))
-            .send()
-            .await
-            .expect("pass")
-            .status(),
-        reqwest::StatusCode::BAD_REQUEST
-    );
-=======
     let response = get_did_response(&alice_did_self_hash_version_inconsistent_query).await;
     assert_eq!(response.status(), reqwest::StatusCode::UNPROCESSABLE_ENTITY);
 
@@ -312,11 +239,13 @@
 
 async fn get_did_response(did_query: &str) -> reqwest::Response {
     reqwest::Client::new()
-        .get(format!("http://localhost:8086/{}", url_encoded(did_query)))
+        .get(format!(
+            "http://localhost:8086/{}",
+            temp_hack_incomplete_url_encoded(did_query)
+        ))
         .send()
         .await
         .expect("pass")
->>>>>>> 07e3f68b
 }
 
 #[tokio::test]
