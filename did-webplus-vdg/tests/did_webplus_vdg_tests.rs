use std::{
    collections::HashMap,
    sync::{Arc, RwLock},
};

use did_webplus::DID;
use did_webplus_mock::{MockVDR, MockVDRClient, MockWallet};

<<<<<<< HEAD
const CACHE_DAYS: u64 = 365;

fn test_cache_headers(headers: &reqwest::header::HeaderMap, did: &DID) {
    assert!(headers.contains_key("Cache-Control"));
    assert!(headers.contains_key("Expires"));
    assert!(headers.contains_key("Last-Modified"));
    assert!(headers.contains_key("ETag"));

    let cache_control = headers.get("Cache-Control").unwrap().to_str().unwrap();
    let max_age = CACHE_DAYS * 24 * 60 * 60;
    assert_eq!(
        cache_control,
        format!("public, max-age={}, immutable", max_age)
    );
    assert_eq!(
        headers.get("ETag").unwrap().to_str().unwrap(),
        &did.self_hash().to_string()
    );
=======
/// This will run once at load time (i.e. presumably before main function is called).
#[ctor::ctor]
fn overall_init() {
    // Ignore errors, since there may not be a .env file (e.g. in docker image)
    let _ = dotenvy::dotenv();

    // It's necessary to specify EnvFilter::from_default_env in order to use RUST_LOG env var.
    // TODO: Make env var to control full/compact/pretty/json formatting of logs
    tracing_subscriber::fmt()
        .with_target(true)
        .with_line_number(true)
        .with_env_filter(tracing_subscriber::EnvFilter::from_default_env())
        .compact()
        .init();
>>>>>>> 45cfba95
}

async fn test_wallet_operations_impl(use_path: bool) {
    // Setup of mock services
    let mock_vdr_la: Arc<RwLock<MockVDR>> = Arc::new(RwLock::new(MockVDR::new_with_host(
        "fancy.net".into(),
        None,
    )));
    let mock_vdr_lam = {
        let mut mock_vdr_lam = HashMap::new();
        mock_vdr_lam.insert("fancy.net".to_string(), mock_vdr_la.clone());
        mock_vdr_lam
    };
    let mock_vdr_client_a = Arc::new(MockVDRClient::new(
        "Alice's MockVDRClient".to_string(),
        mock_vdr_lam.clone(),
    ));
    // Create the wallet.
    let mut alice_wallet = MockWallet::new("Alice's Wallet".to_string(), mock_vdr_client_a.clone());
    // Have it create a DID
    let did_path_o = if use_path {
        Some("user".to_string())
    } else {
        None
    };
    let alice_did = alice_wallet
        .create_did("fancy.net".to_string(), did_path_o)
        .expect("pass");
    let alice_did_url = if let Some(alice_did_path) = alice_did.path_o().as_ref() {
        format!(
            "http://localhost:8085/{}/{}/did.json",
            alice_did_path,
            alice_did.self_hash()
        )
    } else {
        format!("http://localhost:8085/{}/did.json", alice_did.self_hash())
    };
    // Hacky way to test the actual VDR, which is assumed be running in a separate process.
    // This uses the DID document it created with the mock VDR and sends it to the real VDR.
    {
        let alice_did_document = alice_wallet
            .controlled_did(&alice_did)
            .expect("pass")
            .microledger()
            .view()
            .latest_did_document();
        tracing::debug!(
            "Alice's latest DID document: {}",
            std::str::from_utf8(
                alice_did_document
                    .serialize_canonically_to_vec()
                    .expect("pass")
                    .as_slice()
            )
            .unwrap()
        );
        assert_eq!(
            reqwest::Client::new()
                .post(&alice_did_url)
                // This is probably ok for now, because the self-sign-and-hash verification process will
                // re-canonicalize the document.  But it should still be re-canonicalized before being stored.
                .json(&alice_did_document)
                .send()
                .await
                .expect("pass")
                .status(),
            reqwest::StatusCode::OK
        );
    }
    // Resolve the DID
    assert_eq!(
        reqwest::Client::new()
            .get(&alice_did_url)
            .send()
            .await
            .expect("pass")
            .status(),
        reqwest::StatusCode::OK
    );
    // Have it update the DID a bunch of times
    for _ in 0..5 {
        alice_wallet.update_did(&alice_did).expect("pass");
        // Hacky way to test the actual VDR, which is assumed be running in a separate process.
        // This uses the DID document it updated with the mock VDR and sends it to the real VDR.
        {
            let alice_did_document = alice_wallet
                .controlled_did(&alice_did)
                .expect("pass")
                .microledger()
                .view()
                .latest_did_document();
            tracing::debug!(
                "Alice's latest DID document: {}",
                std::str::from_utf8(
                    alice_did_document
                        .serialize_canonically_to_vec()
                        .expect("pass")
                        .as_slice()
                )
                .unwrap()
            );
            assert_eq!(
                reqwest::Client::new()
                    .put(&alice_did_url)
                    // This is probably ok for now, because the self-sign-and-hash verification process will
                    // re-canonicalize the document.  But it should still be re-canonicalized before being stored.
                    .json(&alice_did_document)
                    .send()
                    .await
                    .expect("pass")
                    .status(),
                reqwest::StatusCode::OK
            );
            // Resolve the DID
            assert_eq!(
                reqwest::Client::new()
                    .get(&alice_did_url)
                    .send()
                    .await
                    .expect("pass")
                    .status(),
                reqwest::StatusCode::OK
            );
        }
    }

    // Simplest test of the VDG for now.
    let response = reqwest::Client::new()
        .get(&format!("http://localhost:8086/{}", alice_did))
        .send()
        .await
        .expect("pass");
    assert_eq!(response.status(), reqwest::StatusCode::OK);
    test_cache_headers(response.headers(), &alice_did);

    // Run it again to make sure the VDG has cached stuff.
    assert_eq!(
        reqwest::Client::new()
            .get(&format!("http://localhost:8086/{}", alice_did))
            .send()
            .await
            .expect("pass")
            .status(),
        reqwest::StatusCode::OK
    );
    // Ask for a particular version that the VDG is known to have to see if it hits the VDR.
    let alice_did_version_id_query = format!("{}?versionId=3", alice_did);
    assert_eq!(
        reqwest::Client::new()
            .get(&format!(
                "http://localhost:8086/{}",
                url_encoded(&alice_did_version_id_query)
            ))
            .send()
            .await
            .expect("pass")
            .status(),
        reqwest::StatusCode::OK
    );
    // Ask for a particular self-hash that the VDG is known to have to see if it hits the VDR.
    use did_webplus::MicroledgerView;
    let alice_did_document = alice_wallet
        .controlled_did(&alice_did)
        .expect("pass")
        .microledger()
        .view()
        .latest_did_document();
    let alice_did_self_hash_query =
        format!("{}?selfHash={}", alice_did, alice_did_document.self_hash());
    assert_eq!(
        reqwest::Client::new()
            .get(&format!(
                "http://localhost:8086/{}",
                url_encoded(&alice_did_self_hash_query)
            ))
            .send()
            .await
            .expect("pass")
            .status(),
        reqwest::StatusCode::OK
    );
    // Ask for both self-hash and version_id which are consistent.
    let alice_did_self_hash_version_query = format!(
        "{}?selfHash={}&versionId={}",
        alice_did,
        alice_did_document.self_hash(),
        alice_did_document.version_id
    );
    assert_eq!(
        reqwest::Client::new()
            .get(&format!(
                "http://localhost:8086/{}",
                url_encoded(&alice_did_self_hash_version_query)
            ))
            .send()
            .await
            .expect("pass")
            .status(),
        reqwest::StatusCode::OK
    );
    // Ask for both self-hash and version_id which are inconsistent.
    assert!(alice_did_document.version_id != 0);
    let alice_did_self_hash_version_inconsistent_query = format!(
        "{}?selfHash={}&versionId={}",
        alice_did,
        alice_did_document.self_hash(),
        0
    );
    assert_eq!(
        reqwest::Client::new()
            .get(&format!(
                "http://localhost:8086/{}",
                url_encoded(&alice_did_self_hash_version_inconsistent_query)
            ))
            .send()
            .await
            .expect("pass")
            .status(),
        reqwest::StatusCode::UNPROCESSABLE_ENTITY
    );
    // Ask for a particular version that the VDG is known to have, but with a bad selfHash
    // to see if it will return an error.
    let alice_did_bad_query = format!("{}?versionId=3&selfHash=XXXX", alice_did);
    assert_eq!(
        reqwest::Client::new()
            .get(&format!(
                "http://localhost:8086/{}",
                url_encoded(&alice_did_bad_query)
            ))
            .send()
            .await
            .expect("pass")
            .status(),
        reqwest::StatusCode::BAD_REQUEST
    );
}

#[tokio::test]
async fn test_wallet_operations() {
    test_wallet_operations_impl(false).await;
    test_wallet_operations_impl(true).await;
}

/// INCOMPLETE, TEMP HACK
fn url_encoded(s: &str) -> String {
    s.replace('?', "%3F")
        .replace('=', "%3D")
        .replace('&', "%26")
}<|MERGE_RESOLUTION|>--- conflicted
+++ resolved
@@ -6,26 +6,6 @@
 use did_webplus::DID;
 use did_webplus_mock::{MockVDR, MockVDRClient, MockWallet};
 
-<<<<<<< HEAD
-const CACHE_DAYS: u64 = 365;
-
-fn test_cache_headers(headers: &reqwest::header::HeaderMap, did: &DID) {
-    assert!(headers.contains_key("Cache-Control"));
-    assert!(headers.contains_key("Expires"));
-    assert!(headers.contains_key("Last-Modified"));
-    assert!(headers.contains_key("ETag"));
-
-    let cache_control = headers.get("Cache-Control").unwrap().to_str().unwrap();
-    let max_age = CACHE_DAYS * 24 * 60 * 60;
-    assert_eq!(
-        cache_control,
-        format!("public, max-age={}, immutable", max_age)
-    );
-    assert_eq!(
-        headers.get("ETag").unwrap().to_str().unwrap(),
-        &did.self_hash().to_string()
-    );
-=======
 /// This will run once at load time (i.e. presumably before main function is called).
 #[ctor::ctor]
 fn overall_init() {
@@ -40,7 +20,26 @@
         .with_env_filter(tracing_subscriber::EnvFilter::from_default_env())
         .compact()
         .init();
->>>>>>> 45cfba95
+}
+
+const CACHE_DAYS: u64 = 365;
+
+fn test_cache_headers(headers: &reqwest::header::HeaderMap, did: &DID) {
+    assert!(headers.contains_key("Cache-Control"));
+    assert!(headers.contains_key("Expires"));
+    assert!(headers.contains_key("Last-Modified"));
+    assert!(headers.contains_key("ETag"));
+
+    let cache_control = headers.get("Cache-Control").unwrap().to_str().unwrap();
+    let max_age = CACHE_DAYS * 24 * 60 * 60;
+    assert_eq!(
+        cache_control,
+        format!("public, max-age={}, immutable", max_age)
+    );
+    assert_eq!(
+        headers.get("ETag").unwrap().to_str().unwrap(),
+        &did.self_hash().to_string()
+    );
 }
 
 async fn test_wallet_operations_impl(use_path: bool) {
