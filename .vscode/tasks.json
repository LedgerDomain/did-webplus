--- conflicted
+++ resolved
@@ -702,43 +702,58 @@
 			]
 		},
 		{
-<<<<<<< HEAD
 			"label": "check did-webplus-software-wallet-indexeddb",
-=======
-			"label": "check did-webplus-ssi",
->>>>>>> 71b70e69
-			"type": "shell",
-			"command": "cargo",
-			"args": [
-				"check",
-				"--package",
-<<<<<<< HEAD
+			"type": "shell",
+			"command": "cargo",
+			"args": [
+				"check",
+				"--package",
 				"did-webplus-software-wallet-indexeddb",
 				"--target",
 				"wasm32-unknown-unknown",
-=======
+				"--all-features",
+				"--tests"
+			],
+			"group": "build",
+			"presentation": {
+				"clear": true,
+				"revealProblems": "onProblem"
+			},
+			"problemMatcher": [
+				{
+					"base": "$rustc",
+					"fileLocation": [
+						"relative"
+					]
+				}
+			]
+		},
+		{
+			"label": "check did-webplus-ssi",
+			"type": "shell",
+			"command": "cargo",
+			"args": [
+				"check",
+				"--package",
 				"did-webplus-ssi",
->>>>>>> 71b70e69
-				"--all-features",
-				"--tests"
-			],
-			"group": "build",
-			"presentation": {
-				"clear": true,
-				"revealProblems": "onProblem"
-			},
-			"problemMatcher": [
-				{
-					"base": "$rustc",
-					"fileLocation": [
-						"relative"
-					]
-				}
-			]
-		},
-		{
-<<<<<<< HEAD
-=======
+				"--all-features",
+				"--tests"
+			],
+			"group": "build",
+			"presentation": {
+				"clear": true,
+				"revealProblems": "onProblem"
+			},
+			"problemMatcher": [
+				{
+					"base": "$rustc",
+					"fileLocation": [
+						"relative"
+					]
+				}
+			]
+		},
+		{
 			"label": "test did-webplus-ssi",
 			"type": "shell",
 			"command": "cargo",
@@ -765,7 +780,6 @@
 			]
 		},
 		{
->>>>>>> 71b70e69
 			"label": "check did-webplus-urd",
 			"type": "shell",
 			"command": "cargo",
